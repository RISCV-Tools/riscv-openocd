// SPDX-License-Identifier: GPL-2.0-or-later

/***************************************************************************
 *   Copyright (C) 2005 by Dominic Rath                                    *
 *   Dominic.Rath@gmx.de                                                   *
 *                                                                         *
 *   Copyright (C) 2007-2010 Øyvind Harboe                                 *
 *   oyvind.harboe@zylin.com                                               *
 *                                                                         *
 *   Copyright (C) 2008, Duane Ellis                                       *
 *   openocd@duaneeellis.com                                               *
 *                                                                         *
 *   Copyright (C) 2008 by Spencer Oliver                                  *
 *   spen@spen-soft.co.uk                                                  *
 *                                                                         *
 *   Copyright (C) 2008 by Rick Altherr                                    *
 *   kc8apf@kc8apf.net>                                                    *
 *                                                                         *
 *   Copyright (C) 2011 by Broadcom Corporation                            *
 *   Evan Hunter - ehunter@broadcom.com                                    *
 *                                                                         *
 *   Copyright (C) ST-Ericsson SA 2011                                     *
 *   michel.jaouen@stericsson.com : smp minimum support                    *
 *                                                                         *
 *   Copyright (C) 2011 Andreas Fritiofson                                 *
 *   andreas.fritiofson@gmail.com                                          *
 ***************************************************************************/

#ifdef HAVE_CONFIG_H
#include "config.h"
#endif

#include <helper/align.h>
#include <helper/nvp.h>
#include <helper/time_support.h>
#include <jtag/jtag.h>
#include <flash/nor/core.h>

#include "target.h"
#include "target_type.h"
#include "target_request.h"
#include "breakpoints.h"
#include "register.h"
#include "trace.h"
#include "image.h"
#include "rtos/rtos.h"
#include "transport/transport.h"
#include "arm_cti.h"
#include "smp.h"
#include "semihosting_common.h"

/* default halt wait timeout (ms) */
#define DEFAULT_HALT_TIMEOUT 5000

static int target_read_buffer_default(struct target *target, target_addr_t address,
		uint32_t count, uint8_t *buffer);
static int target_write_buffer_default(struct target *target, target_addr_t address,
		uint32_t count, const uint8_t *buffer);
static int target_register_user_commands(struct command_context *cmd_ctx);
static int target_get_gdb_fileio_info_default(struct target *target,
		struct gdb_fileio_info *fileio_info);
static int target_gdb_fileio_end_default(struct target *target, int retcode,
		int fileio_errno, bool ctrl_c);

static struct target_type *target_types[] = {
	&arm7tdmi_target,
	&arm9tdmi_target,
	&arm920t_target,
	&arm720t_target,
	&arm966e_target,
	&arm946e_target,
	&arm926ejs_target,
	&fa526_target,
	&feroceon_target,
	&dragonite_target,
	&xscale_target,
	&xtensa_chip_target,
	&cortexm_target,
	&cortexa_target,
	&cortexr4_target,
	&arm11_target,
	&ls1_sap_target,
	&mips_m4k_target,
	&avr_target,
	&dsp563xx_target,
	&dsp5680xx_target,
	&testee_target,
	&avr32_ap7k_target,
	&hla_target,
	&esp32_target,
	&esp32s2_target,
	&esp32s3_target,
	&or1k_target,
	&quark_x10xx_target,
	&quark_d20xx_target,
	&stm8_target,
	&riscv_target,
	&mem_ap_target,
	&esirisc_target,
	&arcv2_target,
	&aarch64_target,
	&armv8r_target,
	&mips_mips64_target,
	NULL,
};

struct target *all_targets;
static struct target_event_callback *target_event_callbacks;
static struct target_timer_callback *target_timer_callbacks;
static int64_t target_timer_next_event_value;
static LIST_HEAD(target_reset_callback_list);
static LIST_HEAD(target_trace_callback_list);
static const unsigned int polling_interval = TARGET_DEFAULT_POLLING_INTERVAL;
static LIST_HEAD(empty_smp_targets);

enum nvp_assert {
	NVP_DEASSERT,
	NVP_ASSERT,
};

static const struct nvp nvp_assert[] = {
	{ .name = "assert", NVP_ASSERT },
	{ .name = "deassert", NVP_DEASSERT },
	{ .name = "T", NVP_ASSERT },
	{ .name = "F", NVP_DEASSERT },
	{ .name = "t", NVP_ASSERT },
	{ .name = "f", NVP_DEASSERT },
	{ .name = NULL, .value = -1 }
};

static const struct nvp nvp_error_target[] = {
	{ .value = ERROR_TARGET_INVALID, .name = "err-invalid" },
	{ .value = ERROR_TARGET_INIT_FAILED, .name = "err-init-failed" },
	{ .value = ERROR_TARGET_TIMEOUT, .name = "err-timeout" },
	{ .value = ERROR_TARGET_NOT_HALTED, .name = "err-not-halted" },
	{ .value = ERROR_TARGET_FAILURE, .name = "err-failure" },
	{ .value = ERROR_TARGET_UNALIGNED_ACCESS, .name = "err-unaligned-access" },
	{ .value = ERROR_TARGET_DATA_ABORT, .name = "err-data-abort" },
	{ .value = ERROR_TARGET_RESOURCE_NOT_AVAILABLE, .name = "err-resource-not-available" },
	{ .value = ERROR_TARGET_TRANSLATION_FAULT, .name = "err-translation-fault" },
	{ .value = ERROR_TARGET_NOT_RUNNING, .name = "err-not-running" },
	{ .value = ERROR_TARGET_NOT_EXAMINED, .name = "err-not-examined" },
	{ .value = -1, .name = NULL }
};

static const char *target_strerror_safe(int err)
{
	const struct nvp *n;

	n = nvp_value2name(nvp_error_target, err);
	if (!n->name)
		return "unknown";
	else
		return n->name;
}

static const struct jim_nvp nvp_target_event[] = {

	{ .value = TARGET_EVENT_GDB_HALT, .name = "gdb-halt" },
	{ .value = TARGET_EVENT_HALTED, .name = "halted" },
	{ .value = TARGET_EVENT_RESUMED, .name = "resumed" },
	{ .value = TARGET_EVENT_RESUME_START, .name = "resume-start" },
	{ .value = TARGET_EVENT_RESUME_END, .name = "resume-end" },
	{ .value = TARGET_EVENT_STEP_START, .name = "step-start" },
	{ .value = TARGET_EVENT_STEP_END, .name = "step-end" },

	{ .name = "gdb-start", .value = TARGET_EVENT_GDB_START },
	{ .name = "gdb-end", .value = TARGET_EVENT_GDB_END },

	{ .value = TARGET_EVENT_RESET_START,         .name = "reset-start" },
	{ .value = TARGET_EVENT_RESET_ASSERT_PRE,    .name = "reset-assert-pre" },
	{ .value = TARGET_EVENT_RESET_ASSERT,        .name = "reset-assert" },
	{ .value = TARGET_EVENT_RESET_ASSERT_POST,   .name = "reset-assert-post" },
	{ .value = TARGET_EVENT_RESET_DEASSERT_PRE,  .name = "reset-deassert-pre" },
	{ .value = TARGET_EVENT_RESET_DEASSERT_POST, .name = "reset-deassert-post" },
	{ .value = TARGET_EVENT_RESET_INIT,          .name = "reset-init" },
	{ .value = TARGET_EVENT_RESET_END,           .name = "reset-end" },

	{ .value = TARGET_EVENT_EXAMINE_START, .name = "examine-start" },
	{ .value = TARGET_EVENT_EXAMINE_FAIL, .name = "examine-fail" },
	{ .value = TARGET_EVENT_EXAMINE_END, .name = "examine-end" },

	{ .value = TARGET_EVENT_DEBUG_HALTED, .name = "debug-halted" },
	{ .value = TARGET_EVENT_DEBUG_RESUMED, .name = "debug-resumed" },

	{ .value = TARGET_EVENT_GDB_ATTACH, .name = "gdb-attach" },
	{ .value = TARGET_EVENT_GDB_DETACH, .name = "gdb-detach" },

	{ .value = TARGET_EVENT_GDB_FLASH_WRITE_START, .name = "gdb-flash-write-start" },
	{ .value = TARGET_EVENT_GDB_FLASH_WRITE_END,   .name = "gdb-flash-write-end"   },

	{ .value = TARGET_EVENT_GDB_FLASH_ERASE_START, .name = "gdb-flash-erase-start" },
	{ .value = TARGET_EVENT_GDB_FLASH_ERASE_END,   .name = "gdb-flash-erase-end" },

	{ .value = TARGET_EVENT_TRACE_CONFIG, .name = "trace-config" },

	{ .value = TARGET_EVENT_SEMIHOSTING_USER_CMD_0X100, .name = "semihosting-user-cmd-0x100" },
	{ .value = TARGET_EVENT_SEMIHOSTING_USER_CMD_0X101, .name = "semihosting-user-cmd-0x101" },
	{ .value = TARGET_EVENT_SEMIHOSTING_USER_CMD_0X102, .name = "semihosting-user-cmd-0x102" },
	{ .value = TARGET_EVENT_SEMIHOSTING_USER_CMD_0X103, .name = "semihosting-user-cmd-0x103" },
	{ .value = TARGET_EVENT_SEMIHOSTING_USER_CMD_0X104, .name = "semihosting-user-cmd-0x104" },
	{ .value = TARGET_EVENT_SEMIHOSTING_USER_CMD_0X105, .name = "semihosting-user-cmd-0x105" },
	{ .value = TARGET_EVENT_SEMIHOSTING_USER_CMD_0X106, .name = "semihosting-user-cmd-0x106" },
	{ .value = TARGET_EVENT_SEMIHOSTING_USER_CMD_0X107, .name = "semihosting-user-cmd-0x107" },

	{ .name = NULL, .value = -1 }
};

static const struct nvp nvp_target_state[] = {
	{ .name = "unknown", .value = TARGET_UNKNOWN },
	{ .name = "running", .value = TARGET_RUNNING },
	{ .name = "halted",  .value = TARGET_HALTED },
	{ .name = "reset",   .value = TARGET_RESET },
	{ .name = "debug-running", .value = TARGET_DEBUG_RUNNING },
	{ .name = "unavailable", .value = TARGET_UNAVAILABLE },
	{ .name = NULL, .value = -1 },
};

static const struct nvp nvp_target_debug_reason[] = {
	{ .name = "debug-request",             .value = DBG_REASON_DBGRQ },
	{ .name = "breakpoint",                .value = DBG_REASON_BREAKPOINT },
	{ .name = "watchpoint",                .value = DBG_REASON_WATCHPOINT },
	{ .name = "watchpoint-and-breakpoint", .value = DBG_REASON_WPTANDBKPT },
	{ .name = "single-step",               .value = DBG_REASON_SINGLESTEP },
	{ .name = "target-not-halted",         .value = DBG_REASON_NOTHALTED  },
	{ .name = "program-exit",              .value = DBG_REASON_EXIT },
	{ .name = "exception-catch",           .value = DBG_REASON_EXC_CATCH },
	{ .name = "undefined",                 .value = DBG_REASON_UNDEFINED },
	{ .name = NULL, .value = -1 },
};

static const struct jim_nvp nvp_target_endian[] = {
	{ .name = "big",    .value = TARGET_BIG_ENDIAN },
	{ .name = "little", .value = TARGET_LITTLE_ENDIAN },
	{ .name = "be",     .value = TARGET_BIG_ENDIAN },
	{ .name = "le",     .value = TARGET_LITTLE_ENDIAN },
	{ .name = NULL,     .value = -1 },
};

static const struct nvp nvp_reset_modes[] = {
	{ .name = "unknown", .value = RESET_UNKNOWN },
	{ .name = "run",     .value = RESET_RUN },
	{ .name = "halt",    .value = RESET_HALT },
	{ .name = "init",    .value = RESET_INIT },
	{ .name = NULL,      .value = -1 },
};

const char *debug_reason_name(const struct target *t)
{
	const char *cp;

	cp = nvp_value2name(nvp_target_debug_reason,
			t->debug_reason)->name;
	if (!cp) {
		LOG_ERROR("Invalid debug reason: %d", (int)(t->debug_reason));
		cp = "(*BUG*unknown*BUG*)";
	}
	return cp;
}

const char *target_state_name(const struct target *t)
{
	const char *cp;
	cp = nvp_value2name(nvp_target_state, t->state)->name;
	if (!cp) {
		LOG_ERROR("Invalid target state: %d", (int)(t->state));
		cp = "(*BUG*unknown*BUG*)";
	}

	if (!target_was_examined(t) && t->defer_examine)
		cp = "examine deferred";

	return cp;
}

const char *target_event_name(enum target_event event)
{
	const char *cp;
	cp = jim_nvp_value2name_simple(nvp_target_event, event)->name;
	if (!cp) {
		LOG_ERROR("Invalid target event: %d", (int)(event));
		cp = "(*BUG*unknown*BUG*)";
	}
	return cp;
}

const char *target_reset_mode_name(enum target_reset_mode reset_mode)
{
	const char *cp;
	cp = nvp_value2name(nvp_reset_modes, reset_mode)->name;
	if (!cp) {
		LOG_ERROR("Invalid target reset mode: %d", (int)(reset_mode));
		cp = "(*BUG*unknown*BUG*)";
	}
	return cp;
}

static void append_to_list_all_targets(struct target *target)
{
	struct target **t = &all_targets;

	while (*t)
		t = &((*t)->next);
	*t = target;
}

/* read a uint64_t from a buffer in target memory endianness */
uint64_t target_buffer_get_u64(struct target *target, const uint8_t *buffer)
{
	if (target->endianness == TARGET_LITTLE_ENDIAN)
		return le_to_h_u64(buffer);
	else
		return be_to_h_u64(buffer);
}

/* read a uint32_t from a buffer in target memory endianness */
uint32_t target_buffer_get_u32(struct target *target, const uint8_t *buffer)
{
	if (target->endianness == TARGET_LITTLE_ENDIAN)
		return le_to_h_u32(buffer);
	else
		return be_to_h_u32(buffer);
}

/* read a uint24_t from a buffer in target memory endianness */
uint32_t target_buffer_get_u24(struct target *target, const uint8_t *buffer)
{
	if (target->endianness == TARGET_LITTLE_ENDIAN)
		return le_to_h_u24(buffer);
	else
		return be_to_h_u24(buffer);
}

/* read a uint16_t from a buffer in target memory endianness */
uint16_t target_buffer_get_u16(struct target *target, const uint8_t *buffer)
{
	if (target->endianness == TARGET_LITTLE_ENDIAN)
		return le_to_h_u16(buffer);
	else
		return be_to_h_u16(buffer);
}

/* write a uint64_t to a buffer in target memory endianness */
void target_buffer_set_u64(struct target *target, uint8_t *buffer, uint64_t value)
{
	if (target->endianness == TARGET_LITTLE_ENDIAN)
		h_u64_to_le(buffer, value);
	else
		h_u64_to_be(buffer, value);
}

/* write a uint32_t to a buffer in target memory endianness */
void target_buffer_set_u32(struct target *target, uint8_t *buffer, uint32_t value)
{
	if (target->endianness == TARGET_LITTLE_ENDIAN)
		h_u32_to_le(buffer, value);
	else
		h_u32_to_be(buffer, value);
}

/* write a uint24_t to a buffer in target memory endianness */
void target_buffer_set_u24(struct target *target, uint8_t *buffer, uint32_t value)
{
	if (target->endianness == TARGET_LITTLE_ENDIAN)
		h_u24_to_le(buffer, value);
	else
		h_u24_to_be(buffer, value);
}

/* write a uint16_t to a buffer in target memory endianness */
void target_buffer_set_u16(struct target *target, uint8_t *buffer, uint16_t value)
{
	if (target->endianness == TARGET_LITTLE_ENDIAN)
		h_u16_to_le(buffer, value);
	else
		h_u16_to_be(buffer, value);
}

/* write a uint8_t to a buffer in target memory endianness */
static void target_buffer_set_u8(struct target *target, uint8_t *buffer, uint8_t value)
{
	*buffer = value;
}

/* write a uint64_t array to a buffer in target memory endianness */
void target_buffer_get_u64_array(struct target *target, const uint8_t *buffer, uint32_t count, uint64_t *dstbuf)
{
	uint32_t i;
	for (i = 0; i < count; i++)
		dstbuf[i] = target_buffer_get_u64(target, &buffer[i * 8]);
}

/* write a uint32_t array to a buffer in target memory endianness */
void target_buffer_get_u32_array(struct target *target, const uint8_t *buffer, uint32_t count, uint32_t *dstbuf)
{
	uint32_t i;
	for (i = 0; i < count; i++)
		dstbuf[i] = target_buffer_get_u32(target, &buffer[i * 4]);
}

/* write a uint16_t array to a buffer in target memory endianness */
void target_buffer_get_u16_array(struct target *target, const uint8_t *buffer, uint32_t count, uint16_t *dstbuf)
{
	uint32_t i;
	for (i = 0; i < count; i++)
		dstbuf[i] = target_buffer_get_u16(target, &buffer[i * 2]);
}

/* write a uint64_t array to a buffer in target memory endianness */
void target_buffer_set_u64_array(struct target *target, uint8_t *buffer, uint32_t count, const uint64_t *srcbuf)
{
	uint32_t i;
	for (i = 0; i < count; i++)
		target_buffer_set_u64(target, &buffer[i * 8], srcbuf[i]);
}

/* write a uint32_t array to a buffer in target memory endianness */
void target_buffer_set_u32_array(struct target *target, uint8_t *buffer, uint32_t count, const uint32_t *srcbuf)
{
	uint32_t i;
	for (i = 0; i < count; i++)
		target_buffer_set_u32(target, &buffer[i * 4], srcbuf[i]);
}

/* write a uint16_t array to a buffer in target memory endianness */
void target_buffer_set_u16_array(struct target *target, uint8_t *buffer, uint32_t count, const uint16_t *srcbuf)
{
	uint32_t i;
	for (i = 0; i < count; i++)
		target_buffer_set_u16(target, &buffer[i * 2], srcbuf[i]);
}

/* return a pointer to a configured target; id is name or index in all_targets */
struct target *get_target(const char *id)
{
	struct target *target;

	/* try as tcltarget name */
	for (target = all_targets; target; target = target->next) {
		if (!target_name(target))
			continue;
		if (strcmp(id, target_name(target)) == 0)
			return target;
	}

	/* try as index */
	unsigned int index, counter;
	if (parse_uint(id, &index) != ERROR_OK)
		return NULL;

	for (target = all_targets, counter = index;
			target && counter;
			target = target->next, --counter)
		;

	return target;
}

struct target *get_current_target(struct command_context *cmd_ctx)
{
	struct target *target = get_current_target_or_null(cmd_ctx);

	if (!target) {
		LOG_ERROR("BUG: current_target out of bounds");
		exit(-1);
	}

	return target;
}

struct target *get_current_target_or_null(struct command_context *cmd_ctx)
{
	return cmd_ctx->current_target_override
		? cmd_ctx->current_target_override
		: cmd_ctx->current_target;
}

int target_poll(struct target *target)
{
	int retval;

	/* We can't poll until after examine */
	if (!target_was_examined(target)) {
		/* Fail silently lest we pollute the log */
		return ERROR_FAIL;
	}

	retval = target->type->poll(target);
	if (retval != ERROR_OK)
		return retval;

	if (target->halt_issued) {
		if (target->state == TARGET_HALTED)
			target->halt_issued = false;
		else {
			int64_t t = timeval_ms() - target->halt_issued_time;
			if (t > DEFAULT_HALT_TIMEOUT) {
				target->halt_issued = false;
				LOG_INFO("Halt timed out, wake up GDB.");
				target_call_event_callbacks(target, TARGET_EVENT_GDB_HALT);
			}
		}
	}

	return ERROR_OK;
}

int target_halt(struct target *target)
{
	int retval;
	/* We can't poll until after examine */
	if (!target_was_examined(target)) {
		LOG_ERROR("Target not examined yet");
		return ERROR_FAIL;
	}

	retval = target->type->halt(target);
	if (retval != ERROR_OK)
		return retval;

	target->halt_issued = true;
	target->halt_issued_time = timeval_ms();

	return ERROR_OK;
}

/**
 * Make the target (re)start executing using its saved execution
 * context (possibly with some modifications).
 *
 * @param target Which target should start executing.
 * @param current True to use the target's saved program counter instead
 *	of the address parameter
 * @param address Optionally used as the program counter.
 * @param handle_breakpoints True iff breakpoints at the resumption PC
 *	should be skipped.  (For example, maybe execution was stopped by
 *	such a breakpoint, in which case it would be counterproductive to
 *	let it re-trigger.
 * @param debug_execution False if all working areas allocated by OpenOCD
 *	should be released and/or restored to their original contents.
 *	(This would for example be true to run some downloaded "helper"
 *	algorithm code, which resides in one such working buffer and uses
 *	another for data storage.)
 *
 * @todo Resolve the ambiguity about what the "debug_execution" flag
 * signifies.  For example, Target implementations don't agree on how
 * it relates to invalidation of the register cache, or to whether
 * breakpoints and watchpoints should be enabled.  (It would seem wrong
 * to enable breakpoints when running downloaded "helper" algorithms
 * (debug_execution true), since the breakpoints would be set to match
 * target firmware being debugged, not the helper algorithm.... and
 * enabling them could cause such helpers to malfunction (for example,
 * by overwriting data with a breakpoint instruction.  On the other
 * hand the infrastructure for running such helpers might use this
 * procedure but rely on hardware breakpoint to detect termination.)
 */
int target_resume(struct target *target, int current, target_addr_t address,
		int handle_breakpoints, int debug_execution)
{
	int retval;

	/* We can't poll until after examine */
	if (!target_was_examined(target)) {
		LOG_ERROR("Target not examined yet");
		return ERROR_FAIL;
	}

	target_call_event_callbacks(target, TARGET_EVENT_RESUME_START);

	/* note that resume *must* be asynchronous. The CPU can halt before
	 * we poll. The CPU can even halt at the current PC as a result of
	 * a software breakpoint being inserted by (a bug?) the application.
	 */
	/*
	 * resume() triggers the event 'resumed'. The execution of TCL commands
	 * in the event handler causes the polling of targets. If the target has
	 * already halted for a breakpoint, polling will run the 'halted' event
	 * handler before the pending 'resumed' handler.
	 * Disable polling during resume() to guarantee the execution of handlers
	 * in the correct order.
	 */
	bool save_poll_mask = jtag_poll_mask();
	retval = target->type->resume(target, current, address, handle_breakpoints, debug_execution);
	jtag_poll_unmask(save_poll_mask);

	if (retval != ERROR_OK)
		return retval;

	target_call_event_callbacks(target, TARGET_EVENT_RESUME_END);

	return retval;
}

static int target_process_reset(struct command_invocation *cmd, enum target_reset_mode reset_mode)
{
	char buf[100];
	int retval;
	const struct nvp *n;
	n = nvp_value2name(nvp_reset_modes, reset_mode);
	if (!n->name) {
		LOG_ERROR("invalid reset mode");
		return ERROR_FAIL;
	}

	struct target *target;
	for (target = all_targets; target; target = target->next)
		target_call_reset_callbacks(target, reset_mode);

	/* disable polling during reset to make reset event scripts
	 * more predictable, i.e. dr/irscan & pathmove in events will
	 * not have JTAG operations injected into the middle of a sequence.
	 */
	bool save_poll_mask = jtag_poll_mask();

	sprintf(buf, "ocd_process_reset %s", n->name);
	retval = Jim_Eval(cmd->ctx->interp, buf);

	jtag_poll_unmask(save_poll_mask);

	if (retval != JIM_OK) {
		Jim_MakeErrorMessage(cmd->ctx->interp);
		command_print(cmd, "%s", Jim_GetString(Jim_GetResult(cmd->ctx->interp), NULL));
		return ERROR_FAIL;
	}

	/* We want any events to be processed before the prompt */
	retval = target_call_timer_callbacks_now();

	for (target = all_targets; target; target = target->next) {
		target->type->check_reset(target);
		target->running_alg = false;
	}

	return retval;
}

static int identity_virt2phys(struct target *target,
		target_addr_t virtual, target_addr_t *physical)
{
	*physical = virtual;
	return ERROR_OK;
}

static int no_mmu(struct target *target, int *enabled)
{
	*enabled = 0;
	return ERROR_OK;
}

/**
 * Reset the @c examined flag for the given target.
 * Pure paranoia -- targets are zeroed on allocation.
 */
static inline void target_reset_examined(struct target *target)
{
	target->examined = false;
}

static int default_examine(struct target *target)
{
	target_set_examined(target);
	return ERROR_OK;
}

/* no check by default */
static int default_check_reset(struct target *target)
{
	return ERROR_OK;
}

/* Equivalent Tcl code arp_examine_one is in src/target/startup.tcl
 * Keep in sync */
int target_examine_one(struct target *target)
{
	LOG_TARGET_DEBUG(target, "Examination started");

	target_call_event_callbacks(target, TARGET_EVENT_EXAMINE_START);

	int retval = target->type->examine(target);
	if (retval != ERROR_OK) {
		LOG_TARGET_ERROR(target, "Examination failed");
		LOG_TARGET_DEBUG(target, "examine() returned error code %d", retval);
		target_reset_examined(target);
		target_call_event_callbacks(target, TARGET_EVENT_EXAMINE_FAIL);
		return retval;
	}

	LOG_USER("[%s] Target successfully examined.", target_name(target));
	target_set_examined(target);
	target_call_event_callbacks(target, TARGET_EVENT_EXAMINE_END);

	LOG_TARGET_INFO(target, "Examination succeed");
	return ERROR_OK;
}

static int jtag_enable_callback(enum jtag_event event, void *priv)
{
	struct target *target = priv;

	if (event != JTAG_TAP_EVENT_ENABLE || !target->tap->enabled)
		return ERROR_OK;

	jtag_unregister_event_callback(jtag_enable_callback, target);

	return target_examine_one(target);
}

/* When this is true, it's OK to call examine() again in the hopes that this time
 * it will work.  Earlier than that there is probably other initialization that
 * needs to happen (like scanning the JTAG chain) before examine should be
 * called. */
static bool examine_attempted;

/* Targets that correctly implement init + examine, i.e.
 * no communication with target during init:
 *
 * XScale
 */
int target_examine(void)
{
	int retval = ERROR_OK;
	struct target *target;

	examine_attempted = true;

	for (target = all_targets; target; target = target->next) {
		/* defer examination, but don't skip it */
		if (!target->tap->enabled) {
			jtag_register_event_callback(jtag_enable_callback,
					target);
			continue;
		}

		if (target->defer_examine)
			continue;

		int retval2 = target_examine_one(target);
		if (retval2 != ERROR_OK) {
			LOG_WARNING("target %s examination failed", target_name(target));
			retval = retval2;
		}
	}
	return retval;
}

const char *target_type_name(const struct target *target)
{
	return target->type->name;
}

static int target_soft_reset_halt(struct target *target)
{
	if (!target_was_examined(target)) {
		LOG_ERROR("Target not examined yet");
		return ERROR_FAIL;
	}
	if (!target->type->soft_reset_halt) {
		LOG_ERROR("Target %s does not support soft_reset_halt",
				target_name(target));
		return ERROR_FAIL;
	}
	return target->type->soft_reset_halt(target);
}

/**
 * Downloads a target-specific native code algorithm to the target,
 * and executes it.  * Note that some targets may need to set up, enable,
 * and tear down a breakpoint (hard or * soft) to detect algorithm
 * termination, while others may support  lower overhead schemes where
 * soft breakpoints embedded in the algorithm automatically terminate the
 * algorithm.
 *
 * @param target used to run the algorithm
 * @param num_mem_params
 * @param mem_params
 * @param num_reg_params
 * @param reg_param
 * @param entry_point
 * @param exit_point
 * @param timeout_ms
 * @param arch_info target-specific description of the algorithm.
 */
int target_run_algorithm(struct target *target,
		int num_mem_params, struct mem_param *mem_params,
		int num_reg_params, struct reg_param *reg_param,
		target_addr_t entry_point, target_addr_t exit_point,
		unsigned int timeout_ms, void *arch_info)
{
	int retval = ERROR_FAIL;

	if (!target_was_examined(target)) {
		LOG_ERROR("Target not examined yet");
		goto done;
	}
	if (!target->type->run_algorithm) {
		LOG_ERROR("Target type '%s' does not support %s",
				target_type_name(target), __func__);
		goto done;
	}

	target->running_alg = true;
	retval = target->type->run_algorithm(target,
			num_mem_params, mem_params,
			num_reg_params, reg_param,
			entry_point, exit_point, timeout_ms, arch_info);
	target->running_alg = false;

done:
	return retval;
}

/**
 * Executes a target-specific native code algorithm and leaves it running.
 *
 * @param target used to run the algorithm
 * @param num_mem_params
 * @param mem_params
 * @param num_reg_params
 * @param reg_params
 * @param entry_point
 * @param exit_point
 * @param arch_info target-specific description of the algorithm.
 */
int target_start_algorithm(struct target *target,
		int num_mem_params, struct mem_param *mem_params,
		int num_reg_params, struct reg_param *reg_params,
		target_addr_t entry_point, target_addr_t exit_point,
		void *arch_info)
{
	int retval = ERROR_FAIL;

	if (!target_was_examined(target)) {
		LOG_ERROR("Target not examined yet");
		goto done;
	}
	if (!target->type->start_algorithm) {
		LOG_ERROR("Target type '%s' does not support %s",
				target_type_name(target), __func__);
		goto done;
	}
	if (target->running_alg) {
		LOG_ERROR("Target is already running an algorithm");
		goto done;
	}

	target->running_alg = true;
	retval = target->type->start_algorithm(target,
			num_mem_params, mem_params,
			num_reg_params, reg_params,
			entry_point, exit_point, arch_info);

done:
	return retval;
}

/**
 * Waits for an algorithm started with target_start_algorithm() to complete.
 *
 * @param target used to run the algorithm
 * @param num_mem_params
 * @param mem_params
 * @param num_reg_params
 * @param reg_params
 * @param exit_point
 * @param timeout_ms
 * @param arch_info target-specific description of the algorithm.
 */
int target_wait_algorithm(struct target *target,
		int num_mem_params, struct mem_param *mem_params,
		int num_reg_params, struct reg_param *reg_params,
		target_addr_t exit_point, unsigned int timeout_ms,
		void *arch_info)
{
	int retval = ERROR_FAIL;

	if (!target->type->wait_algorithm) {
		LOG_ERROR("Target type '%s' does not support %s",
				target_type_name(target), __func__);
		goto done;
	}
	if (!target->running_alg) {
		LOG_ERROR("Target is not running an algorithm");
		goto done;
	}

	retval = target->type->wait_algorithm(target,
			num_mem_params, mem_params,
			num_reg_params, reg_params,
			exit_point, timeout_ms, arch_info);
	if (retval != ERROR_TARGET_TIMEOUT)
		target->running_alg = false;

done:
	return retval;
}

/**
 * Streams data to a circular buffer on target intended for consumption by code
 * running asynchronously on target.
 *
 * This is intended for applications where target-specific native code runs
 * on the target, receives data from the circular buffer, does something with
 * it (most likely writing it to a flash memory), and advances the circular
 * buffer pointer.
 *
 * This assumes that the helper algorithm has already been loaded to the target,
 * but has not been started yet. Given memory and register parameters are passed
 * to the algorithm.
 *
 * The buffer is defined by (buffer_start, buffer_size) arguments and has the
 * following format:
 *
 *     [buffer_start + 0, buffer_start + 4):
 *         Write Pointer address (aka head). Written and updated by this
 *         routine when new data is written to the circular buffer.
 *     [buffer_start + 4, buffer_start + 8):
 *         Read Pointer address (aka tail). Updated by code running on the
 *         target after it consumes data.
 *     [buffer_start + 8, buffer_start + buffer_size):
 *         Circular buffer contents.
 *
 * See contrib/loaders/flash/stm32f1x.S for an example.
 *
 * @param target used to run the algorithm
 * @param buffer address on the host where data to be sent is located
 * @param count number of blocks to send
 * @param block_size size in bytes of each block
 * @param num_mem_params count of memory-based params to pass to algorithm
 * @param mem_params memory-based params to pass to algorithm
 * @param num_reg_params count of register-based params to pass to algorithm
 * @param reg_params memory-based params to pass to algorithm
 * @param buffer_start address on the target of the circular buffer structure
 * @param buffer_size size of the circular buffer structure
 * @param entry_point address on the target to execute to start the algorithm
 * @param exit_point address at which to set a breakpoint to catch the
 *     end of the algorithm; can be 0 if target triggers a breakpoint itself
 * @param arch_info
 */

int target_run_flash_async_algorithm(struct target *target,
		const uint8_t *buffer, uint32_t count, int block_size,
		int num_mem_params, struct mem_param *mem_params,
		int num_reg_params, struct reg_param *reg_params,
		uint32_t buffer_start, uint32_t buffer_size,
		uint32_t entry_point, uint32_t exit_point, void *arch_info)
{
	int retval;
	int timeout = 0;

	const uint8_t *buffer_orig = buffer;

	/* Set up working area. First word is write pointer, second word is read pointer,
	 * rest is fifo data area. */
	uint32_t wp_addr = buffer_start;
	uint32_t rp_addr = buffer_start + 4;
	uint32_t fifo_start_addr = buffer_start + 8;
	uint32_t fifo_end_addr = buffer_start + buffer_size;

	uint32_t wp = fifo_start_addr;
	uint32_t rp = fifo_start_addr;

	/* validate block_size is 2^n */
	assert(IS_PWR_OF_2(block_size));

	retval = target_write_u32(target, wp_addr, wp);
	if (retval != ERROR_OK)
		return retval;
	retval = target_write_u32(target, rp_addr, rp);
	if (retval != ERROR_OK)
		return retval;

	/* Start up algorithm on target and let it idle while writing the first chunk */
	retval = target_start_algorithm(target, num_mem_params, mem_params,
			num_reg_params, reg_params,
			entry_point,
			exit_point,
			arch_info);

	if (retval != ERROR_OK) {
		LOG_ERROR("error starting target flash write algorithm");
		return retval;
	}

	while (count > 0) {

		retval = target_read_u32(target, rp_addr, &rp);
		if (retval != ERROR_OK) {
			LOG_ERROR("failed to get read pointer");
			break;
		}

		LOG_DEBUG("offs 0x%zx count 0x%" PRIx32 " wp 0x%" PRIx32 " rp 0x%" PRIx32,
			(size_t) (buffer - buffer_orig), count, wp, rp);

		if (rp == 0) {
			LOG_ERROR("flash write algorithm aborted by target");
			retval = ERROR_FLASH_OPERATION_FAILED;
			break;
		}

		if (!IS_ALIGNED(rp - fifo_start_addr, block_size) || rp < fifo_start_addr || rp >= fifo_end_addr) {
			LOG_ERROR("corrupted fifo read pointer 0x%" PRIx32, rp);
			break;
		}

		/* Count the number of bytes available in the fifo without
		 * crossing the wrap around. Make sure to not fill it completely,
		 * because that would make wp == rp and that's the empty condition. */
		uint32_t thisrun_bytes;
		if (rp > wp)
			thisrun_bytes = rp - wp - block_size;
		else if (rp > fifo_start_addr)
			thisrun_bytes = fifo_end_addr - wp;
		else
			thisrun_bytes = fifo_end_addr - wp - block_size;

		if (thisrun_bytes == 0) {
			/* Throttle polling a bit if transfer is (much) faster than flash
			 * programming. The exact delay shouldn't matter as long as it's
			 * less than buffer size / flash speed. This is very unlikely to
			 * run when using high latency connections such as USB. */
			alive_sleep(2);

			/* to stop an infinite loop on some targets check and increment a timeout
			 * this issue was observed on a stellaris using the new ICDI interface */
			if (timeout++ >= 2500) {
				LOG_ERROR("timeout waiting for algorithm, a target reset is recommended");
				return ERROR_FLASH_OPERATION_FAILED;
			}
			continue;
		}

		/* reset our timeout */
		timeout = 0;

		/* Limit to the amount of data we actually want to write */
		if (thisrun_bytes > count * block_size)
			thisrun_bytes = count * block_size;

		/* Force end of large blocks to be word aligned */
		if (thisrun_bytes >= 16)
			thisrun_bytes -= (rp + thisrun_bytes) & 0x03;

		/* Write data to fifo */
		retval = target_write_buffer(target, wp, thisrun_bytes, buffer);
		if (retval != ERROR_OK)
			break;

		/* Update counters and wrap write pointer */
		buffer += thisrun_bytes;
		count -= thisrun_bytes / block_size;
		wp += thisrun_bytes;
		if (wp >= fifo_end_addr)
			wp = fifo_start_addr;

		/* Store updated write pointer to target */
		retval = target_write_u32(target, wp_addr, wp);
		if (retval != ERROR_OK)
			break;

		/* Avoid GDB timeouts */
		keep_alive();
	}

	if (retval != ERROR_OK) {
		/* abort flash write algorithm on target */
		target_write_u32(target, wp_addr, 0);
	}

	int retval2 = target_wait_algorithm(target, num_mem_params, mem_params,
			num_reg_params, reg_params,
			exit_point,
			10000,
			arch_info);

	if (retval2 != ERROR_OK) {
		LOG_ERROR("error waiting for target flash write algorithm");
		retval = retval2;
	}

	if (retval == ERROR_OK) {
		/* check if algorithm set rp = 0 after fifo writer loop finished */
		retval = target_read_u32(target, rp_addr, &rp);
		if (retval == ERROR_OK && rp == 0) {
			LOG_ERROR("flash write algorithm aborted by target");
			retval = ERROR_FLASH_OPERATION_FAILED;
		}
	}

	return retval;
}

int target_run_read_async_algorithm(struct target *target,
		uint8_t *buffer, uint32_t count, int block_size,
		int num_mem_params, struct mem_param *mem_params,
		int num_reg_params, struct reg_param *reg_params,
		uint32_t buffer_start, uint32_t buffer_size,
		uint32_t entry_point, uint32_t exit_point, void *arch_info)
{
	int retval;
	int timeout = 0;

	const uint8_t *buffer_orig = buffer;

	/* Set up working area. First word is write pointer, second word is read pointer,
	 * rest is fifo data area. */
	uint32_t wp_addr = buffer_start;
	uint32_t rp_addr = buffer_start + 4;
	uint32_t fifo_start_addr = buffer_start + 8;
	uint32_t fifo_end_addr = buffer_start + buffer_size;

	uint32_t wp = fifo_start_addr;
	uint32_t rp = fifo_start_addr;

	/* validate block_size is 2^n */
	assert(IS_PWR_OF_2(block_size));

	retval = target_write_u32(target, wp_addr, wp);
	if (retval != ERROR_OK)
		return retval;
	retval = target_write_u32(target, rp_addr, rp);
	if (retval != ERROR_OK)
		return retval;

	/* Start up algorithm on target */
	retval = target_start_algorithm(target, num_mem_params, mem_params,
			num_reg_params, reg_params,
			entry_point,
			exit_point,
			arch_info);

	if (retval != ERROR_OK) {
		LOG_ERROR("error starting target flash read algorithm");
		return retval;
	}

	while (count > 0) {
		retval = target_read_u32(target, wp_addr, &wp);
		if (retval != ERROR_OK) {
			LOG_ERROR("failed to get write pointer");
			break;
		}

		LOG_DEBUG("offs 0x%zx count 0x%" PRIx32 " wp 0x%" PRIx32 " rp 0x%" PRIx32,
			(size_t)(buffer - buffer_orig), count, wp, rp);

		if (wp == 0) {
			LOG_ERROR("flash read algorithm aborted by target");
			retval = ERROR_FLASH_OPERATION_FAILED;
			break;
		}

		if (!IS_ALIGNED(wp - fifo_start_addr, block_size) || wp < fifo_start_addr || wp >= fifo_end_addr) {
			LOG_ERROR("corrupted fifo write pointer 0x%" PRIx32, wp);
			break;
		}

		/* Count the number of bytes available in the fifo without
		 * crossing the wrap around. */
		uint32_t thisrun_bytes;
		if (wp >= rp)
			thisrun_bytes = wp - rp;
		else
			thisrun_bytes = fifo_end_addr - rp;

		if (thisrun_bytes == 0) {
			/* Throttle polling a bit if transfer is (much) faster than flash
			 * reading. The exact delay shouldn't matter as long as it's
			 * less than buffer size / flash speed. This is very unlikely to
			 * run when using high latency connections such as USB. */
			alive_sleep(2);

			/* to stop an infinite loop on some targets check and increment a timeout
			 * this issue was observed on a stellaris using the new ICDI interface */
			if (timeout++ >= 2500) {
				LOG_ERROR("timeout waiting for algorithm, a target reset is recommended");
				return ERROR_FLASH_OPERATION_FAILED;
			}
			continue;
		}

		/* Reset our timeout */
		timeout = 0;

		/* Limit to the amount of data we actually want to read */
		if (thisrun_bytes > count * block_size)
			thisrun_bytes = count * block_size;

		/* Force end of large blocks to be word aligned */
		if (thisrun_bytes >= 16)
			thisrun_bytes -= (rp + thisrun_bytes) & 0x03;

		/* Read data from fifo */
		retval = target_read_buffer(target, rp, thisrun_bytes, buffer);
		if (retval != ERROR_OK)
			break;

		/* Update counters and wrap write pointer */
		buffer += thisrun_bytes;
		count -= thisrun_bytes / block_size;
		rp += thisrun_bytes;
		if (rp >= fifo_end_addr)
			rp = fifo_start_addr;

		/* Store updated write pointer to target */
		retval = target_write_u32(target, rp_addr, rp);
		if (retval != ERROR_OK)
			break;

		/* Avoid GDB timeouts */
		keep_alive();

	}

	if (retval != ERROR_OK) {
		/* abort flash write algorithm on target */
		target_write_u32(target, rp_addr, 0);
	}

	int retval2 = target_wait_algorithm(target, num_mem_params, mem_params,
			num_reg_params, reg_params,
			exit_point,
			10000,
			arch_info);

	if (retval2 != ERROR_OK) {
		LOG_ERROR("error waiting for target flash write algorithm");
		retval = retval2;
	}

	if (retval == ERROR_OK) {
		/* check if algorithm set wp = 0 after fifo writer loop finished */
		retval = target_read_u32(target, wp_addr, &wp);
		if (retval == ERROR_OK && wp == 0) {
			LOG_ERROR("flash read algorithm aborted by target");
			retval = ERROR_FLASH_OPERATION_FAILED;
		}
	}

	return retval;
}

int target_read_memory(struct target *target,
		target_addr_t address, uint32_t size, uint32_t count, uint8_t *buffer)
{
	if (!target_was_examined(target)) {
		LOG_ERROR("Target not examined yet");
		return ERROR_FAIL;
	}
	if (!target->type->read_memory) {
		LOG_ERROR("Target %s doesn't support read_memory", target_name(target));
		return ERROR_FAIL;
	}
	return target->type->read_memory(target, address, size, count, buffer);
}

int target_read_phys_memory(struct target *target,
		target_addr_t address, uint32_t size, uint32_t count, uint8_t *buffer)
{
	if (!target_was_examined(target)) {
		LOG_ERROR("Target not examined yet");
		return ERROR_FAIL;
	}
	if (!target->type->read_phys_memory) {
		LOG_ERROR("Target %s doesn't support read_phys_memory", target_name(target));
		return ERROR_FAIL;
	}
	return target->type->read_phys_memory(target, address, size, count, buffer);
}

int target_write_memory(struct target *target,
		target_addr_t address, uint32_t size, uint32_t count, const uint8_t *buffer)
{
	if (!target_was_examined(target)) {
		LOG_ERROR("Target not examined yet");
		return ERROR_FAIL;
	}
	if (!target->type->write_memory) {
		LOG_ERROR("Target %s doesn't support write_memory", target_name(target));
		return ERROR_FAIL;
	}
	return target->type->write_memory(target, address, size, count, buffer);
}

int target_write_phys_memory(struct target *target,
		target_addr_t address, uint32_t size, uint32_t count, const uint8_t *buffer)
{
	if (!target_was_examined(target)) {
		LOG_ERROR("Target not examined yet");
		return ERROR_FAIL;
	}
	if (!target->type->write_phys_memory) {
		LOG_ERROR("Target %s doesn't support write_phys_memory", target_name(target));
		return ERROR_FAIL;
	}
	return target->type->write_phys_memory(target, address, size, count, buffer);
}

int target_add_breakpoint(struct target *target,
		struct breakpoint *breakpoint)
{
	if ((target->state != TARGET_HALTED) && (breakpoint->type != BKPT_HARD)) {
		LOG_TARGET_ERROR(target, "not halted (add breakpoint)");
		return ERROR_TARGET_NOT_HALTED;
	}
	return target->type->add_breakpoint(target, breakpoint);
}

int target_add_context_breakpoint(struct target *target,
		struct breakpoint *breakpoint)
{
	if (target->state != TARGET_HALTED) {
		LOG_TARGET_ERROR(target, "not halted (add context breakpoint)");
		return ERROR_TARGET_NOT_HALTED;
	}
	return target->type->add_context_breakpoint(target, breakpoint);
}

int target_add_hybrid_breakpoint(struct target *target,
		struct breakpoint *breakpoint)
{
	if (target->state != TARGET_HALTED) {
		LOG_TARGET_ERROR(target, "not halted (add hybrid breakpoint)");
		return ERROR_TARGET_NOT_HALTED;
	}
	return target->type->add_hybrid_breakpoint(target, breakpoint);
}

int target_remove_breakpoint(struct target *target,
		struct breakpoint *breakpoint)
{
	return target->type->remove_breakpoint(target, breakpoint);
}

int target_add_watchpoint(struct target *target,
		struct watchpoint *watchpoint)
{
	if (target->state != TARGET_HALTED) {
		LOG_TARGET_ERROR(target, "not halted (add watchpoint)");
		return ERROR_TARGET_NOT_HALTED;
	}
	return target->type->add_watchpoint(target, watchpoint);
}
int target_remove_watchpoint(struct target *target,
		struct watchpoint *watchpoint)
{
	return target->type->remove_watchpoint(target, watchpoint);
}
int target_hit_watchpoint(struct target *target,
		struct watchpoint **hit_watchpoint)
{
	if (target->state != TARGET_HALTED) {
		LOG_TARGET_ERROR(target, "not halted (hit watchpoint)");
		return ERROR_TARGET_NOT_HALTED;
	}

	if (!target->type->hit_watchpoint) {
		/* For backward compatible, if hit_watchpoint is not implemented,
		 * return ERROR_FAIL such that gdb_server will not take the nonsense
		 * information. */
		return ERROR_FAIL;
	}

	return target->type->hit_watchpoint(target, hit_watchpoint);
}

const char *target_get_gdb_arch(const struct target *target)
{
	if (!target->type->get_gdb_arch)
		return NULL;
	return target->type->get_gdb_arch(target);
}

int target_get_gdb_reg_list(struct target *target,
		struct reg **reg_list[], int *reg_list_size,
		enum target_register_class reg_class)
{
	int result = ERROR_FAIL;

	if (!target_was_examined(target)) {
		LOG_ERROR("Target not examined yet");
		goto done;
	}

	result = target->type->get_gdb_reg_list(target, reg_list,
			reg_list_size, reg_class);

done:
	if (result != ERROR_OK) {
		*reg_list = NULL;
		*reg_list_size = 0;
	}
	return result;
}

int target_get_gdb_reg_list_noread(struct target *target,
		struct reg **reg_list[], int *reg_list_size,
		enum target_register_class reg_class)
{
	if (target->type->get_gdb_reg_list_noread &&
			target->type->get_gdb_reg_list_noread(target, reg_list,
				reg_list_size, reg_class) == ERROR_OK)
		return ERROR_OK;
	return target_get_gdb_reg_list(target, reg_list, reg_list_size, reg_class);
}

bool target_supports_gdb_connection(const struct target *target)
{
	/*
	 * exclude all the targets that don't provide get_gdb_reg_list
	 * or that have explicit gdb_max_connection == 0
	 */
	return !!target->type->get_gdb_reg_list && !!target->gdb_max_connections;
}

int target_step(struct target *target,
		int current, target_addr_t address, int handle_breakpoints)
{
	int retval;

	target_call_event_callbacks(target, TARGET_EVENT_STEP_START);

	retval = target->type->step(target, current, address, handle_breakpoints);
	if (retval != ERROR_OK)
		return retval;

	target_call_event_callbacks(target, TARGET_EVENT_STEP_END);

	return retval;
}

int target_get_gdb_fileio_info(struct target *target, struct gdb_fileio_info *fileio_info)
{
	if (target->state != TARGET_HALTED) {
		LOG_TARGET_ERROR(target, "not halted (gdb fileio)");
		return ERROR_TARGET_NOT_HALTED;
	}
	return target->type->get_gdb_fileio_info(target, fileio_info);
}

int target_gdb_fileio_end(struct target *target, int retcode, int fileio_errno, bool ctrl_c)
{
	if (target->state != TARGET_HALTED) {
		LOG_TARGET_ERROR(target, "not halted (gdb fileio end)");
		return ERROR_TARGET_NOT_HALTED;
	}
	return target->type->gdb_fileio_end(target, retcode, fileio_errno, ctrl_c);
}

target_addr_t target_address_max(struct target *target)
{
	unsigned bits = target_address_bits(target);
	if (sizeof(target_addr_t) * 8 == bits)
		return (target_addr_t) -1;
	else
		return (((target_addr_t) 1) << bits) - 1;
}

unsigned target_address_bits(struct target *target)
{
	if (target->type->address_bits)
		return target->type->address_bits(target);
	return 32;
}

unsigned int target_data_bits(struct target *target)
{
	if (target->type->data_bits)
		return target->type->data_bits(target);
	return 32;
}

static int target_profiling(struct target *target, uint32_t *samples,
			uint32_t max_num_samples, uint32_t *num_samples, uint32_t seconds)
{
	return target->type->profiling(target, samples, max_num_samples,
			num_samples, seconds);
}

static int handle_target(void *priv);

static int target_init_one(struct command_context *cmd_ctx,
		struct target *target)
{
	target_reset_examined(target);

	struct target_type *type = target->type;
	if (!type->examine)
		type->examine = default_examine;

	if (!type->check_reset)
		type->check_reset = default_check_reset;

	assert(type->init_target);

	int retval = type->init_target(cmd_ctx, target);
	if (retval != ERROR_OK) {
		LOG_ERROR("target '%s' init failed", target_name(target));
		return retval;
	}

	/* Sanity-check MMU support ... stub in what we must, to help
	 * implement it in stages, but warn if we need to do so.
	 */
	if (type->mmu) {
		if (!type->virt2phys) {
			LOG_ERROR("type '%s' is missing virt2phys", target_name(target));
			type->virt2phys = identity_virt2phys;
		}
	} else {
		/* Make sure no-MMU targets all behave the same:  make no
		 * distinction between physical and virtual addresses, and
		 * ensure that virt2phys() is always an identity mapping.
		 */
		if (type->write_phys_memory || type->read_phys_memory || type->virt2phys)
			LOG_WARNING("type '%s' has bad MMU hooks", target_name(target));

		type->mmu = no_mmu;
		type->write_phys_memory = type->write_memory;
		type->read_phys_memory = type->read_memory;
		type->virt2phys = identity_virt2phys;
	}

	if (!target->type->read_buffer)
		target->type->read_buffer = target_read_buffer_default;

	if (!target->type->write_buffer)
		target->type->write_buffer = target_write_buffer_default;

	if (!target->type->get_gdb_fileio_info)
		target->type->get_gdb_fileio_info = target_get_gdb_fileio_info_default;

	if (!target->type->gdb_fileio_end)
		target->type->gdb_fileio_end = target_gdb_fileio_end_default;

	if (!target->type->profiling)
		target->type->profiling = target_profiling_default;

	return ERROR_OK;
}

static int target_init(struct command_context *cmd_ctx)
{
	struct target *target;
	int retval;

	for (target = all_targets; target; target = target->next) {
		retval = target_init_one(cmd_ctx, target);
		if (retval != ERROR_OK)
			return retval;
	}

	if (!all_targets)
		return ERROR_OK;

	retval = target_register_user_commands(cmd_ctx);
	if (retval != ERROR_OK)
		return retval;

	retval = target_register_timer_callback(&handle_target,
			polling_interval, TARGET_TIMER_TYPE_PERIODIC, cmd_ctx->interp);
	if (retval != ERROR_OK)
		return retval;

	return ERROR_OK;
}

COMMAND_HANDLER(handle_target_init_command)
{
	int retval;

	if (CMD_ARGC != 0)
		return ERROR_COMMAND_SYNTAX_ERROR;

	static bool target_initialized;
	if (target_initialized) {
		LOG_INFO("'target init' has already been called");
		return ERROR_OK;
	}
	target_initialized = true;

	retval = command_run_line(CMD_CTX, "init_targets");
	if (retval != ERROR_OK)
		return retval;

	retval = command_run_line(CMD_CTX, "init_target_events");
	if (retval != ERROR_OK)
		return retval;

	retval = command_run_line(CMD_CTX, "init_board");
	if (retval != ERROR_OK)
		return retval;

	LOG_DEBUG("Initializing targets...");
	return target_init(CMD_CTX);
}

int target_register_event_callback(int (*callback)(struct target *target,
		enum target_event event, void *priv), void *priv)
{
	struct target_event_callback **callbacks_p = &target_event_callbacks;

	if (!callback)
		return ERROR_COMMAND_SYNTAX_ERROR;

	if (*callbacks_p) {
		while ((*callbacks_p)->next)
			callbacks_p = &((*callbacks_p)->next);
		callbacks_p = &((*callbacks_p)->next);
	}

	(*callbacks_p) = malloc(sizeof(struct target_event_callback));
	(*callbacks_p)->callback = callback;
	(*callbacks_p)->priv = priv;
	(*callbacks_p)->next = NULL;

	return ERROR_OK;
}

int target_register_reset_callback(int (*callback)(struct target *target,
		enum target_reset_mode reset_mode, void *priv), void *priv)
{
	struct target_reset_callback *entry;

	if (!callback)
		return ERROR_COMMAND_SYNTAX_ERROR;

	entry = malloc(sizeof(struct target_reset_callback));
	if (!entry) {
		LOG_ERROR("error allocating buffer for reset callback entry");
		return ERROR_COMMAND_SYNTAX_ERROR;
	}

	entry->callback = callback;
	entry->priv = priv;
	list_add(&entry->list, &target_reset_callback_list);


	return ERROR_OK;
}

int target_register_trace_callback(int (*callback)(struct target *target,
		size_t len, uint8_t *data, void *priv), void *priv)
{
	struct target_trace_callback *entry;

	if (!callback)
		return ERROR_COMMAND_SYNTAX_ERROR;

	entry = malloc(sizeof(struct target_trace_callback));
	if (!entry) {
		LOG_ERROR("error allocating buffer for trace callback entry");
		return ERROR_COMMAND_SYNTAX_ERROR;
	}

	entry->callback = callback;
	entry->priv = priv;
	list_add(&entry->list, &target_trace_callback_list);


	return ERROR_OK;
}

int target_register_timer_callback(int (*callback)(void *priv),
		unsigned int time_ms, enum target_timer_type type, void *priv)
{
	struct target_timer_callback **callbacks_p = &target_timer_callbacks;

	if (!callback)
		return ERROR_COMMAND_SYNTAX_ERROR;

	if (*callbacks_p) {
		while ((*callbacks_p)->next)
			callbacks_p = &((*callbacks_p)->next);
		callbacks_p = &((*callbacks_p)->next);
	}

	(*callbacks_p) = malloc(sizeof(struct target_timer_callback));
	(*callbacks_p)->callback = callback;
	(*callbacks_p)->type = type;
	(*callbacks_p)->time_ms = time_ms;
	(*callbacks_p)->removed = false;

	(*callbacks_p)->when = timeval_ms() + time_ms;
	target_timer_next_event_value = MIN(target_timer_next_event_value, (*callbacks_p)->when);

	(*callbacks_p)->priv = priv;
	(*callbacks_p)->next = NULL;

	return ERROR_OK;
}

int target_unregister_event_callback(int (*callback)(struct target *target,
		enum target_event event, void *priv), void *priv)
{
	struct target_event_callback **p = &target_event_callbacks;
	struct target_event_callback *c = target_event_callbacks;

	if (!callback)
		return ERROR_COMMAND_SYNTAX_ERROR;

	while (c) {
		struct target_event_callback *next = c->next;
		if ((c->callback == callback) && (c->priv == priv)) {
			*p = next;
			free(c);
			return ERROR_OK;
		} else
			p = &(c->next);
		c = next;
	}

	return ERROR_OK;
}

int target_unregister_reset_callback(int (*callback)(struct target *target,
		enum target_reset_mode reset_mode, void *priv), void *priv)
{
	struct target_reset_callback *entry;

	if (!callback)
		return ERROR_COMMAND_SYNTAX_ERROR;

	list_for_each_entry(entry, &target_reset_callback_list, list) {
		if (entry->callback == callback && entry->priv == priv) {
			list_del(&entry->list);
			free(entry);
			break;
		}
	}

	return ERROR_OK;
}

int target_unregister_trace_callback(int (*callback)(struct target *target,
		size_t len, uint8_t *data, void *priv), void *priv)
{
	struct target_trace_callback *entry;

	if (!callback)
		return ERROR_COMMAND_SYNTAX_ERROR;

	list_for_each_entry(entry, &target_trace_callback_list, list) {
		if (entry->callback == callback && entry->priv == priv) {
			list_del(&entry->list);
			free(entry);
			break;
		}
	}

	return ERROR_OK;
}

int target_unregister_timer_callback(int (*callback)(void *priv), void *priv)
{
	if (!callback)
		return ERROR_COMMAND_SYNTAX_ERROR;

	for (struct target_timer_callback *c = target_timer_callbacks;
	     c; c = c->next) {
		if ((c->callback == callback) && (c->priv == priv)) {
			c->removed = true;
			return ERROR_OK;
		}
	}

	return ERROR_FAIL;
}

int target_call_event_callbacks(struct target *target, enum target_event event)
{
	struct target_event_callback *callback = target_event_callbacks;
	struct target_event_callback *next_callback;

	if (event == TARGET_EVENT_HALTED) {
		/* execute early halted first */
		target_call_event_callbacks(target, TARGET_EVENT_GDB_HALT);
	}

	LOG_DEBUG("target event %i (%s) for core %s", event,
			target_event_name(event),
			target_name(target));

	target_handle_event(target, event);

	while (callback) {
		next_callback = callback->next;
		callback->callback(target, event, callback->priv);
		callback = next_callback;
	}

	return ERROR_OK;
}

int target_call_reset_callbacks(struct target *target, enum target_reset_mode reset_mode)
{
	struct target_reset_callback *callback;

	LOG_DEBUG("target reset %i (%s)", reset_mode,
			nvp_value2name(nvp_reset_modes, reset_mode)->name);

	list_for_each_entry(callback, &target_reset_callback_list, list)
		callback->callback(target, reset_mode, callback->priv);

	return ERROR_OK;
}

int target_call_trace_callbacks(struct target *target, size_t len, uint8_t *data)
{
	struct target_trace_callback *callback;

	list_for_each_entry(callback, &target_trace_callback_list, list)
		callback->callback(target, len, data, callback->priv);

	return ERROR_OK;
}

static int target_timer_callback_periodic_restart(
		struct target_timer_callback *cb, int64_t *now)
{
	cb->when = *now + cb->time_ms;
	return ERROR_OK;
}

static int target_call_timer_callback(struct target_timer_callback *cb,
		int64_t *now)
{
	cb->callback(cb->priv);

	if (cb->type == TARGET_TIMER_TYPE_PERIODIC)
		return target_timer_callback_periodic_restart(cb, now);

	return target_unregister_timer_callback(cb->callback, cb->priv);
}

static int target_call_timer_callbacks_check_time(int checktime)
{
	static bool callback_processing;

	/* Do not allow nesting */
	if (callback_processing)
		return ERROR_OK;

	callback_processing = true;

	keep_alive();

	int64_t now = timeval_ms();

	/* Initialize to a default value that's a ways into the future.
	 * The loop below will make it closer to now if there are
	 * callbacks that want to be called sooner. */
	target_timer_next_event_value = now + 1000;

	/* Store an address of the place containing a pointer to the
	 * next item; initially, that's a standalone "root of the
	 * list" variable. */
	struct target_timer_callback **callback = &target_timer_callbacks;
	while (callback && *callback) {
		if ((*callback)->removed) {
			struct target_timer_callback *p = *callback;
			*callback = (*callback)->next;
			free(p);
			continue;
		}

		bool call_it = (*callback)->callback &&
			((!checktime && (*callback)->type == TARGET_TIMER_TYPE_PERIODIC) ||
			 now >= (*callback)->when);

		if (call_it)
			target_call_timer_callback(*callback, &now);

		if (!(*callback)->removed && (*callback)->when < target_timer_next_event_value)
			target_timer_next_event_value = (*callback)->when;

		callback = &(*callback)->next;
	}

	callback_processing = false;
	return ERROR_OK;
}

int target_call_timer_callbacks(void)
{
	return target_call_timer_callbacks_check_time(1);
}

/* invoke periodic callbacks immediately */
int target_call_timer_callbacks_now(void)
{
	return target_call_timer_callbacks_check_time(0);
}

int64_t target_timer_next_event(void)
{
	return target_timer_next_event_value;
}

/* Prints the working area layout for debug purposes */
static void print_wa_layout(struct target *target)
{
	struct working_area *c = target->working_areas;

	while (c) {
		LOG_DEBUG("%c%c " TARGET_ADDR_FMT "-" TARGET_ADDR_FMT " (%" PRIu32 " bytes)",
			c->backup ? 'b' : ' ', c->free ? ' ' : '*',
			c->address, c->address + c->size - 1, c->size);
		c = c->next;
	}
}

/* Reduce area to size bytes, create a new free area from the remaining bytes, if any. */
static void target_split_working_area(struct working_area *area, uint32_t size)
{
	assert(area->free); /* Shouldn't split an allocated area */
	assert(size <= area->size); /* Caller should guarantee this */

	/* Split only if not already the right size */
	if (size < area->size) {
		struct working_area *new_wa = malloc(sizeof(*new_wa));

		if (!new_wa)
			return;

		new_wa->next = area->next;
		new_wa->size = area->size - size;
		new_wa->address = area->address + size;
		new_wa->backup = NULL;
		new_wa->user = NULL;
		new_wa->free = true;

		area->next = new_wa;
		area->size = size;

		/* If backup memory was allocated to this area, it has the wrong size
		 * now so free it and it will be reallocated if/when needed */
		free(area->backup);
		area->backup = NULL;
	}
}

/* Merge all adjacent free areas into one */
static void target_merge_working_areas(struct target *target)
{
	struct working_area *c = target->working_areas;

	while (c && c->next) {
		assert(c->next->address == c->address + c->size); /* This is an invariant */

		/* Find two adjacent free areas */
		if (c->free && c->next->free) {
			/* Merge the last into the first */
			c->size += c->next->size;

			/* Remove the last */
			struct working_area *to_be_freed = c->next;
			c->next = c->next->next;
			free(to_be_freed->backup);
			free(to_be_freed);

			/* If backup memory was allocated to the remaining area, it's has
			 * the wrong size now */
			free(c->backup);
			c->backup = NULL;
		} else {
			c = c->next;
		}
	}
}

int target_alloc_working_area_try(struct target *target, uint32_t size, struct working_area **area)
{
	/* Reevaluate working area address based on MMU state*/
	if (!target->working_areas) {
		int retval;
		int enabled;

		retval = target->type->mmu(target, &enabled);
		if (retval != ERROR_OK)
			return retval;

		if (!enabled) {
			if (target->working_area_phys_spec) {
				LOG_DEBUG("MMU disabled, using physical "
					"address for working memory " TARGET_ADDR_FMT,
					target->working_area_phys);
				target->working_area = target->working_area_phys;
			} else {
				LOG_ERROR("No working memory available. "
					"Specify -work-area-phys to target.");
				return ERROR_TARGET_RESOURCE_NOT_AVAILABLE;
			}
		} else {
			if (target->working_area_virt_spec) {
				LOG_DEBUG("MMU enabled, using virtual "
					"address for working memory " TARGET_ADDR_FMT,
					target->working_area_virt);
				target->working_area = target->working_area_virt;
			} else {
				LOG_ERROR("No working memory available. "
					"Specify -work-area-virt to target.");
				return ERROR_TARGET_RESOURCE_NOT_AVAILABLE;
			}
		}

		/* Set up initial working area on first call */
		struct working_area *new_wa = malloc(sizeof(*new_wa));
		if (new_wa) {
			new_wa->next = NULL;
			new_wa->size = ALIGN_DOWN(target->working_area_size, 4); /* 4-byte align */
			new_wa->address = target->working_area;
			new_wa->backup = NULL;
			new_wa->user = NULL;
			new_wa->free = true;
		}

		target->working_areas = new_wa;
	}

	/* only allocate multiples of 4 byte */
	size = ALIGN_UP(size, 4);

	struct working_area *c = target->working_areas;

	/* Find the first large enough working area */
	while (c) {
		if (c->free && c->size >= size)
			break;
		c = c->next;
	}

	if (!c)
		return ERROR_TARGET_RESOURCE_NOT_AVAILABLE;

	/* Split the working area into the requested size */
	target_split_working_area(c, size);

	LOG_DEBUG("allocated new working area of %" PRIu32 " bytes at address " TARGET_ADDR_FMT,
			  size, c->address);

	if (target->backup_working_area) {
		if (!c->backup) {
			c->backup = malloc(c->size);
			if (!c->backup)
				return ERROR_FAIL;
		}

		int retval = target_read_memory(target, c->address, 4, c->size / 4, c->backup);
		if (retval != ERROR_OK)
			return retval;
	}

	/* mark as used, and return the new (reused) area */
	c->free = false;
	*area = c;

	/* user pointer */
	c->user = area;

	print_wa_layout(target);

	return ERROR_OK;
}

int target_alloc_working_area(struct target *target, uint32_t size, struct working_area **area)
{
	int retval;

	retval = target_alloc_working_area_try(target, size, area);
	if (retval == ERROR_TARGET_RESOURCE_NOT_AVAILABLE)
		LOG_WARNING("not enough working area available(requested %"PRIu32")", size);
	return retval;

}

static int target_restore_working_area(struct target *target, struct working_area *area)
{
	int retval = ERROR_OK;

	if (target->backup_working_area && area->backup) {
		retval = target_write_memory(target, area->address, 4, area->size / 4, area->backup);
		if (retval != ERROR_OK)
			LOG_ERROR("failed to restore %" PRIu32 " bytes of working area at address " TARGET_ADDR_FMT,
					area->size, area->address);
	}

	return retval;
}

/* Restore the area's backup memory, if any, and return the area to the allocation pool */
static int target_free_working_area_restore(struct target *target, struct working_area *area, int restore)
{
	if (!area || area->free)
		return ERROR_OK;

	int retval = ERROR_OK;
	if (restore) {
		retval = target_restore_working_area(target, area);
		/* REVISIT: Perhaps the area should be freed even if restoring fails. */
		if (retval != ERROR_OK)
			return retval;
	}

	area->free = true;

	LOG_DEBUG("freed %" PRIu32 " bytes of working area at address " TARGET_ADDR_FMT,
			area->size, area->address);

	/* mark user pointer invalid */
	/* TODO: Is this really safe? It points to some previous caller's memory.
	 * How could we know that the area pointer is still in that place and not
	 * some other vital data? What's the purpose of this, anyway? */
	*area->user = NULL;
	area->user = NULL;

	target_merge_working_areas(target);

	print_wa_layout(target);

	return retval;
}

int target_free_working_area(struct target *target, struct working_area *area)
{
	return target_free_working_area_restore(target, area, 1);
}

/* free resources and restore memory, if restoring memory fails,
 * free up resources anyway
 */
static void target_free_all_working_areas_restore(struct target *target, int restore)
{
	struct working_area *c = target->working_areas;

	LOG_DEBUG("freeing all working areas");

	/* Loop through all areas, restoring the allocated ones and marking them as free */
	while (c) {
		if (!c->free) {
			if (restore)
				target_restore_working_area(target, c);
			c->free = true;
			*c->user = NULL; /* Same as above */
			c->user = NULL;
		}
		c = c->next;
	}

	/* Run a merge pass to combine all areas into one */
	target_merge_working_areas(target);

	print_wa_layout(target);
}

void target_free_all_working_areas(struct target *target)
{
	target_free_all_working_areas_restore(target, 1);

	/* Now we have none or only one working area marked as free */
	if (target->working_areas) {
		/* Free the last one to allow on-the-fly moving and resizing */
		free(target->working_areas->backup);
		free(target->working_areas);
		target->working_areas = NULL;
	}
}

/* Find the largest number of bytes that can be allocated */
uint32_t target_get_working_area_avail(struct target *target)
{
	struct working_area *c = target->working_areas;
	uint32_t max_size = 0;

	if (!c)
		return ALIGN_DOWN(target->working_area_size, 4);

	while (c) {
		if (c->free && max_size < c->size)
			max_size = c->size;

		c = c->next;
	}

	return max_size;
}

static void target_destroy(struct target *target)
{
	breakpoint_remove_all(target);
	watchpoint_remove_all(target);

	if (target->type->deinit_target)
		target->type->deinit_target(target);

	if (target->semihosting)
		free(target->semihosting->basedir);
	free(target->semihosting);

	jtag_unregister_event_callback(jtag_enable_callback, target);

	struct target_event_action *teap = target->event_action;
	while (teap) {
		struct target_event_action *next = teap->next;
		Jim_DecrRefCount(teap->interp, teap->body);
		free(teap);
		teap = next;
	}

	target_free_all_working_areas(target);

	/* release the targets SMP list */
	if (target->smp) {
		struct target_list *head, *tmp;

		list_for_each_entry_safe(head, tmp, target->smp_targets, lh) {
			list_del(&head->lh);
			head->target->smp = 0;
			free(head);
		}
		if (target->smp_targets != &empty_smp_targets)
			free(target->smp_targets);
		target->smp = 0;
	}

	rtos_destroy(target);

	free(target->gdb_port_override);
	free(target->type);
	free(target->trace_info);
	free(target->fileio_info);
	free(target->cmd_name);
	free(target);
}

void target_quit(void)
{
	struct target_event_callback *pe = target_event_callbacks;
	while (pe) {
		struct target_event_callback *t = pe->next;
		free(pe);
		pe = t;
	}
	target_event_callbacks = NULL;

	struct target_timer_callback *pt = target_timer_callbacks;
	while (pt) {
		struct target_timer_callback *t = pt->next;
		free(pt);
		pt = t;
	}
	target_timer_callbacks = NULL;

	for (struct target *target = all_targets; target;) {
		struct target *tmp;

		tmp = target->next;
		target_destroy(target);
		target = tmp;
	}

	all_targets = NULL;
}

int target_arch_state(struct target *target)
{
	int retval;
	if (!target) {
		LOG_WARNING("No target has been configured");
		return ERROR_OK;
	}

	if (target->state != TARGET_HALTED)
		return ERROR_OK;

	retval = target->type->arch_state(target);
	return retval;
}

static int target_get_gdb_fileio_info_default(struct target *target,
		struct gdb_fileio_info *fileio_info)
{
	/* If target does not support semi-hosting function, target
	   has no need to provide .get_gdb_fileio_info callback.
	   It just return ERROR_FAIL and gdb_server will return "Txx"
	   as target halted every time.  */
	return ERROR_FAIL;
}

static int target_gdb_fileio_end_default(struct target *target,
		int retcode, int fileio_errno, bool ctrl_c)
{
	return ERROR_OK;
}

int target_profiling_default(struct target *target, uint32_t *samples,
		uint32_t max_num_samples, uint32_t *num_samples, uint32_t seconds)
{
	struct timeval timeout, now;

	gettimeofday(&timeout, NULL);
	timeval_add_time(&timeout, seconds, 0);

	LOG_INFO("Starting profiling. Halting and resuming the"
			" target as often as we can...");

	uint32_t sample_count = 0;
	/* hopefully it is safe to cache! We want to stop/restart as quickly as possible. */
	struct reg *reg = register_get_by_name(target->reg_cache, "pc", true);

	int retval = ERROR_OK;
	for (;;) {
		target_poll(target);
		if (target->state == TARGET_HALTED) {
			uint32_t t = buf_get_u32(reg->value, 0, 32);
			samples[sample_count++] = t;
			/* current pc, addr = 0, do not handle breakpoints, not debugging */
			retval = target_resume(target, 1, 0, 0, 0);
			target_poll(target);
			alive_sleep(10); /* sleep 10ms, i.e. <100 samples/second. */
		} else if (target->state == TARGET_RUNNING) {
			/* We want to quickly sample the PC. */
			retval = target_halt(target);
		} else {
			LOG_INFO("Target not halted or running");
			retval = ERROR_OK;
			break;
		}

		if (retval != ERROR_OK)
			break;

		gettimeofday(&now, NULL);
		if ((sample_count >= max_num_samples) || timeval_compare(&now, &timeout) >= 0) {
			LOG_INFO("Profiling completed. %" PRIu32 " samples.", sample_count);
			break;
		}
	}

	*num_samples = sample_count;
	return retval;
}

/* Single aligned words are guaranteed to use 16 or 32 bit access
 * mode respectively, otherwise data is handled as quickly as
 * possible
 */
int target_write_buffer(struct target *target, target_addr_t address, uint32_t size, const uint8_t *buffer)
{
	LOG_DEBUG("writing buffer of %" PRIu32 " byte at " TARGET_ADDR_FMT,
			  size, address);

	if (!target_was_examined(target)) {
		LOG_ERROR("Target not examined yet");
		return ERROR_FAIL;
	}

	if (size == 0)
		return ERROR_OK;

	if ((address + size - 1) < address) {
		/* GDB can request this when e.g. PC is 0xfffffffc */
		LOG_ERROR("address + size wrapped (" TARGET_ADDR_FMT ", 0x%08" PRIx32 ")",
				  address,
				  size);
		return ERROR_FAIL;
	}

	return target->type->write_buffer(target, address, size, buffer);
}

static int target_write_buffer_default(struct target *target,
	target_addr_t address, uint32_t count, const uint8_t *buffer)
{
	uint32_t size;
	unsigned int data_bytes = target_data_bits(target) / 8;

	/* Align up to maximum bytes. The loop condition makes sure the next pass
	 * will have something to do with the size we leave to it. */
	for (size = 1;
			size < data_bytes && count >= size * 2 + (address & size);
			size *= 2) {
		if (address & size) {
			int retval = target_write_memory(target, address, size, 1, buffer);
			if (retval != ERROR_OK)
				return retval;
			address += size;
			count -= size;
			buffer += size;
		}
	}

	/* Write the data with as large access size as possible. */
	for (; size > 0; size /= 2) {
		uint32_t aligned = count - count % size;
		if (aligned > 0) {
			int retval = target_write_memory(target, address, size, aligned / size, buffer);
			if (retval != ERROR_OK)
				return retval;
			address += aligned;
			count -= aligned;
			buffer += aligned;
		}
	}

	return ERROR_OK;
}

/* Single aligned words are guaranteed to use 16 or 32 bit access
 * mode respectively, otherwise data is handled as quickly as
 * possible
 */
int target_read_buffer(struct target *target, target_addr_t address, uint32_t size, uint8_t *buffer)
{
	LOG_DEBUG("reading buffer of %" PRIu32 " byte at " TARGET_ADDR_FMT,
			  size, address);

	if (!target_was_examined(target)) {
		LOG_ERROR("Target not examined yet");
		return ERROR_FAIL;
	}

	if (size == 0)
		return ERROR_OK;

	if ((address + size - 1) < address) {
		/* GDB can request this when e.g. PC is 0xfffffffc */
		LOG_ERROR("address + size wrapped (" TARGET_ADDR_FMT ", 0x%08" PRIx32 ")",
				  address,
				  size);
		return ERROR_FAIL;
	}

	return target->type->read_buffer(target, address, size, buffer);
}

static int target_read_buffer_default(struct target *target, target_addr_t address, uint32_t count, uint8_t *buffer)
{
	uint32_t size;
	unsigned int data_bytes = target_data_bits(target) / 8;

	/* Align up to maximum bytes. The loop condition makes sure the next pass
	 * will have something to do with the size we leave to it. */
	for (size = 1;
			size < data_bytes && count >= size * 2 + (address & size);
			size *= 2) {
		if (address & size) {
			int retval = target_read_memory(target, address, size, 1, buffer);
			if (retval != ERROR_OK)
				return retval;
			address += size;
			count -= size;
			buffer += size;
		}
	}

	/* Read the data with as large access size as possible. */
	for (; size > 0; size /= 2) {
		uint32_t aligned = count - count % size;
		if (aligned > 0) {
			int retval = target_read_memory(target, address, size, aligned / size, buffer);
			if (retval != ERROR_OK)
				return retval;
			address += aligned;
			count -= aligned;
			buffer += aligned;
		}
	}

	return ERROR_OK;
}

int target_checksum_memory(struct target *target, target_addr_t address, uint32_t size, uint32_t *crc)
{
	uint8_t *buffer;
	int retval;
	uint32_t i;
	uint32_t checksum = 0;
	if (!target_was_examined(target)) {
		LOG_ERROR("Target not examined yet");
		return ERROR_FAIL;
	}
	if (!target->type->checksum_memory) {
		LOG_ERROR("Target %s doesn't support checksum_memory", target_name(target));
		return ERROR_FAIL;
	}

	retval = target->type->checksum_memory(target, address, size, &checksum);
	if (retval != ERROR_OK) {
		buffer = malloc(size);
		if (!buffer) {
			LOG_ERROR("error allocating buffer for section (%" PRIu32 " bytes)", size);
			return ERROR_COMMAND_SYNTAX_ERROR;
		}
		retval = target_read_buffer(target, address, size, buffer);
		if (retval != ERROR_OK) {
			free(buffer);
			return retval;
		}

		/* convert to target endianness */
		for (i = 0; i < (size/sizeof(uint32_t)); i++) {
			uint32_t target_data;
			target_data = target_buffer_get_u32(target, &buffer[i*sizeof(uint32_t)]);
			target_buffer_set_u32(target, &buffer[i*sizeof(uint32_t)], target_data);
		}

		retval = image_calculate_checksum(buffer, size, &checksum);
		free(buffer);
	}

	*crc = checksum;

	return retval;
}

int target_blank_check_memory(struct target *target,
	struct target_memory_check_block *blocks, int num_blocks,
	uint8_t erased_value)
{
	if (!target_was_examined(target)) {
		LOG_ERROR("Target not examined yet");
		return ERROR_FAIL;
	}

	if (!target->type->blank_check_memory)
		return ERROR_NOT_IMPLEMENTED;

	return target->type->blank_check_memory(target, blocks, num_blocks, erased_value);
}

int target_read_u64(struct target *target, target_addr_t address, uint64_t *value)
{
	uint8_t value_buf[8];
	if (!target_was_examined(target)) {
		LOG_ERROR("Target not examined yet");
		return ERROR_FAIL;
	}

	int retval = target_read_memory(target, address, 8, 1, value_buf);

	if (retval == ERROR_OK) {
		*value = target_buffer_get_u64(target, value_buf);
		LOG_DEBUG("address: " TARGET_ADDR_FMT ", value: 0x%16.16" PRIx64 "",
				  address,
				  *value);
	} else {
		*value = 0x0;
		LOG_DEBUG("address: " TARGET_ADDR_FMT " failed",
				  address);
	}

	return retval;
}

int target_read_u32(struct target *target, target_addr_t address, uint32_t *value)
{
	uint8_t value_buf[4];
	if (!target_was_examined(target)) {
		LOG_ERROR("Target not examined yet");
		return ERROR_FAIL;
	}

	int retval = target_read_memory(target, address, 4, 1, value_buf);

	if (retval == ERROR_OK) {
		*value = target_buffer_get_u32(target, value_buf);
		LOG_DEBUG("address: " TARGET_ADDR_FMT ", value: 0x%8.8" PRIx32 "",
				  address,
				  *value);
	} else {
		*value = 0x0;
		LOG_DEBUG("address: " TARGET_ADDR_FMT " failed",
				  address);
	}

	return retval;
}

int target_read_u16(struct target *target, target_addr_t address, uint16_t *value)
{
	uint8_t value_buf[2];
	if (!target_was_examined(target)) {
		LOG_ERROR("Target not examined yet");
		return ERROR_FAIL;
	}

	int retval = target_read_memory(target, address, 2, 1, value_buf);

	if (retval == ERROR_OK) {
		*value = target_buffer_get_u16(target, value_buf);
		LOG_DEBUG("address: " TARGET_ADDR_FMT ", value: 0x%4.4" PRIx16,
				  address,
				  *value);
	} else {
		*value = 0x0;
		LOG_DEBUG("address: " TARGET_ADDR_FMT " failed",
				  address);
	}

	return retval;
}

int target_read_u8(struct target *target, target_addr_t address, uint8_t *value)
{
	if (!target_was_examined(target)) {
		LOG_ERROR("Target not examined yet");
		return ERROR_FAIL;
	}

	int retval = target_read_memory(target, address, 1, 1, value);

	if (retval == ERROR_OK) {
		LOG_DEBUG("address: " TARGET_ADDR_FMT ", value: 0x%2.2" PRIx8,
				  address,
				  *value);
	} else {
		*value = 0x0;
		LOG_DEBUG("address: " TARGET_ADDR_FMT " failed",
				  address);
	}

	return retval;
}

int target_write_u64(struct target *target, target_addr_t address, uint64_t value)
{
	int retval;
	uint8_t value_buf[8];
	if (!target_was_examined(target)) {
		LOG_ERROR("Target not examined yet");
		return ERROR_FAIL;
	}

	LOG_DEBUG("address: " TARGET_ADDR_FMT ", value: 0x%16.16" PRIx64 "",
			  address,
			  value);

	target_buffer_set_u64(target, value_buf, value);
	retval = target_write_memory(target, address, 8, 1, value_buf);
	if (retval != ERROR_OK)
		LOG_DEBUG("failed: %i", retval);

	return retval;
}

int target_write_u32(struct target *target, target_addr_t address, uint32_t value)
{
	int retval;
	uint8_t value_buf[4];
	if (!target_was_examined(target)) {
		LOG_ERROR("Target not examined yet");
		return ERROR_FAIL;
	}

	LOG_DEBUG("address: " TARGET_ADDR_FMT ", value: 0x%8.8" PRIx32 "",
			  address,
			  value);

	target_buffer_set_u32(target, value_buf, value);
	retval = target_write_memory(target, address, 4, 1, value_buf);
	if (retval != ERROR_OK)
		LOG_DEBUG("failed: %i", retval);

	return retval;
}

int target_write_u16(struct target *target, target_addr_t address, uint16_t value)
{
	int retval;
	uint8_t value_buf[2];
	if (!target_was_examined(target)) {
		LOG_ERROR("Target not examined yet");
		return ERROR_FAIL;
	}

	LOG_DEBUG("address: " TARGET_ADDR_FMT ", value: 0x%8.8" PRIx16,
			  address,
			  value);

	target_buffer_set_u16(target, value_buf, value);
	retval = target_write_memory(target, address, 2, 1, value_buf);
	if (retval != ERROR_OK)
		LOG_DEBUG("failed: %i", retval);

	return retval;
}

int target_write_u8(struct target *target, target_addr_t address, uint8_t value)
{
	int retval;
	if (!target_was_examined(target)) {
		LOG_ERROR("Target not examined yet");
		return ERROR_FAIL;
	}

	LOG_DEBUG("address: " TARGET_ADDR_FMT ", value: 0x%2.2" PRIx8,
			  address, value);

	retval = target_write_memory(target, address, 1, 1, &value);
	if (retval != ERROR_OK)
		LOG_DEBUG("failed: %i", retval);

	return retval;
}

int target_write_phys_u64(struct target *target, target_addr_t address, uint64_t value)
{
	int retval;
	uint8_t value_buf[8];
	if (!target_was_examined(target)) {
		LOG_ERROR("Target not examined yet");
		return ERROR_FAIL;
	}

	LOG_DEBUG("address: " TARGET_ADDR_FMT ", value: 0x%16.16" PRIx64 "",
			  address,
			  value);

	target_buffer_set_u64(target, value_buf, value);
	retval = target_write_phys_memory(target, address, 8, 1, value_buf);
	if (retval != ERROR_OK)
		LOG_DEBUG("failed: %i", retval);

	return retval;
}

int target_write_phys_u32(struct target *target, target_addr_t address, uint32_t value)
{
	int retval;
	uint8_t value_buf[4];
	if (!target_was_examined(target)) {
		LOG_ERROR("Target not examined yet");
		return ERROR_FAIL;
	}

	LOG_DEBUG("address: " TARGET_ADDR_FMT ", value: 0x%8.8" PRIx32 "",
			  address,
			  value);

	target_buffer_set_u32(target, value_buf, value);
	retval = target_write_phys_memory(target, address, 4, 1, value_buf);
	if (retval != ERROR_OK)
		LOG_DEBUG("failed: %i", retval);

	return retval;
}

int target_write_phys_u16(struct target *target, target_addr_t address, uint16_t value)
{
	int retval;
	uint8_t value_buf[2];
	if (!target_was_examined(target)) {
		LOG_ERROR("Target not examined yet");
		return ERROR_FAIL;
	}

	LOG_DEBUG("address: " TARGET_ADDR_FMT ", value: 0x%8.8" PRIx16,
			  address,
			  value);

	target_buffer_set_u16(target, value_buf, value);
	retval = target_write_phys_memory(target, address, 2, 1, value_buf);
	if (retval != ERROR_OK)
		LOG_DEBUG("failed: %i", retval);

	return retval;
}

int target_write_phys_u8(struct target *target, target_addr_t address, uint8_t value)
{
	int retval;
	if (!target_was_examined(target)) {
		LOG_ERROR("Target not examined yet");
		return ERROR_FAIL;
	}

	LOG_DEBUG("address: " TARGET_ADDR_FMT ", value: 0x%2.2" PRIx8,
			  address, value);

	retval = target_write_phys_memory(target, address, 1, 1, &value);
	if (retval != ERROR_OK)
		LOG_DEBUG("failed: %i", retval);

	return retval;
}

static int find_target(struct command_invocation *cmd, const char *name)
{
	struct target *target = get_target(name);
	if (!target) {
		command_print(cmd, "Target: %s is unknown, try one of:\n", name);
		return ERROR_FAIL;
	}
	if (!target->tap->enabled) {
		command_print(cmd, "Target: TAP %s is disabled, "
			 "can't be the current target\n",
			 target->tap->dotted_name);
		return ERROR_FAIL;
	}

	cmd->ctx->current_target = target;
	if (cmd->ctx->current_target_override)
		cmd->ctx->current_target_override = target;

	return ERROR_OK;
}


COMMAND_HANDLER(handle_targets_command)
{
	int retval = ERROR_OK;
	if (CMD_ARGC == 1) {
		retval = find_target(CMD, CMD_ARGV[0]);
		if (retval == ERROR_OK) {
			/* we're done! */
			return retval;
		}
	}

	unsigned int index = 0;
	command_print(CMD, "    TargetName         Type       Endian TapName            State       ");
	command_print(CMD, "--  ------------------ ---------- ------ ------------------ ------------");
	for (struct target *target = all_targets; target; target = target->next, ++index) {
		const char *state;
		char marker = ' ';

		if (target->tap->enabled)
			state = target_state_name(target);
		else
			state = "tap-disabled";

		if (CMD_CTX->current_target == target)
			marker = '*';

		/* keep columns lined up to match the headers above */
		command_print(CMD,
				"%2d%c %-18s %-10s %-6s %-18s %s",
				index,
				marker,
				target_name(target),
				target_type_name(target),
				jim_nvp_value2name_simple(nvp_target_endian,
					target->endianness)->name,
				target->tap->dotted_name,
				state);
	}

	return retval;
}

/* every 300ms we check for reset & powerdropout and issue a "reset halt" if so. */

static int power_dropout;
static int srst_asserted;

static int run_power_restore;
static int run_power_dropout;
static int run_srst_asserted;
static int run_srst_deasserted;

static int sense_handler(void)
{
	static int prev_srst_asserted;
	static int prev_power_dropout;

	int retval = jtag_power_dropout(&power_dropout);
	if (retval != ERROR_OK)
		return retval;

	int power_restored;
	power_restored = prev_power_dropout && !power_dropout;
	if (power_restored)
		run_power_restore = 1;

	int64_t current = timeval_ms();
	static int64_t last_power;
	bool wait_more = last_power + 2000 > current;
	if (power_dropout && !wait_more) {
		run_power_dropout = 1;
		last_power = current;
	}

	retval = jtag_srst_asserted(&srst_asserted);
	if (retval != ERROR_OK)
		return retval;

	int srst_deasserted;
	srst_deasserted = prev_srst_asserted && !srst_asserted;

	static int64_t last_srst;
	wait_more = last_srst + 2000 > current;
	if (srst_deasserted && !wait_more) {
		run_srst_deasserted = 1;
		last_srst = current;
	}

	if (!prev_srst_asserted && srst_asserted)
		run_srst_asserted = 1;

	prev_srst_asserted = srst_asserted;
	prev_power_dropout = power_dropout;

	if (srst_deasserted || power_restored) {
		/* Other than logging the event we can't do anything here.
		 * Issuing a reset is a particularly bad idea as we might
		 * be inside a reset already.
		 */
	}

	return ERROR_OK;
}

/* process target state changes */
static int handle_target(void *priv)
{
	Jim_Interp *interp = (Jim_Interp *)priv;
	int retval = ERROR_OK;

	if (!is_jtag_poll_safe()) {
		/* polling is disabled currently */
		return ERROR_OK;
	}

	/* we do not want to recurse here... */
	static int recursive;
	if (!recursive) {
		recursive = 1;
		sense_handler();
		/* danger! running these procedures can trigger srst assertions and power dropouts.
		 * We need to avoid an infinite loop/recursion here and we do that by
		 * clearing the flags after running these events.
		 */
		int did_something = 0;
		if (run_srst_asserted) {
			LOG_INFO("srst asserted detected, running srst_asserted proc.");
			Jim_Eval(interp, "srst_asserted");
			did_something = 1;
		}
		if (run_srst_deasserted) {
			Jim_Eval(interp, "srst_deasserted");
			did_something = 1;
		}
		if (run_power_dropout) {
			LOG_INFO("Power dropout detected, running power_dropout proc.");
			Jim_Eval(interp, "power_dropout");
			did_something = 1;
		}
		if (run_power_restore) {
			Jim_Eval(interp, "power_restore");
			did_something = 1;
		}

		if (did_something) {
			/* clear detect flags */
			sense_handler();
		}

		/* clear action flags */

		run_srst_asserted = 0;
		run_srst_deasserted = 0;
		run_power_restore = 0;
		run_power_dropout = 0;

		recursive = 0;
	}

	/* Poll targets for state changes unless that's globally disabled.
	 * Skip targets that are currently disabled.
	 */
	for (struct target *target = all_targets;
			is_jtag_poll_safe() && target;
			target = target->next) {

		/* This function only gets called every polling_interval, so
		 * allow some slack in the time comparison. Otherwise, if we
		 * schedule for now+polling_interval, the next poll won't
		 * actually happen until a polling_interval later. */
		bool poll_needed = timeval_ms() + polling_interval / 2 >= target->backoff.next_attempt;
		if (!target->tap->enabled || power_dropout || srst_asserted || !poll_needed)
			continue;

		/* polling may fail silently until the target has been examined */
		retval = target_poll(target);
		if (retval == ERROR_OK) {
			/* Polling succeeded, reset the back-off interval */
			target->backoff.interval = polling_interval;
		} else {
			/* Increase interval between polling up to 5000ms */
			target->backoff.interval = MAX(polling_interval,
					MIN(target->backoff.interval * 2 + 1, 5000));
			/* Do *not* tell gdb the target halted. This might just
			 * be a hiccup.  We have no reason to believe the target
			 * is halted, and if it is running while gdb thinks it's
			 * halted things just get unnecessarily confused.  gdb
			 * users can hit ^C if the need to interact with the
			 * target. */
		}
		target->backoff.next_attempt = timeval_ms() + target->backoff.interval;
		LOG_TARGET_DEBUG(target, "target_poll() -> %d, next attempt in %dms",
				 retval, target->backoff.interval);

		if (retval != ERROR_OK && examine_attempted) {
			target_reset_examined(target);
			retval = target_examine_one(target);
			if (retval != ERROR_OK) {
<<<<<<< HEAD
				LOG_TARGET_DEBUG(target, "Examination failed. Polling again in %dms",
					target->backoff.interval);
				return retval;
=======
				/* 100ms polling interval. Increase interval between polling up to 5000ms */
				if (target->backoff.times * polling_interval < 5000) {
					target->backoff.times *= 2;
					target->backoff.times++;
				}

				/* Tell GDB to halt the debugger. This allows the user to
				 * run monitor commands to handle the situation.
				 */
				target_call_event_callbacks(target, TARGET_EVENT_GDB_HALT);
			}
			if (target->backoff.times > 0) {
				LOG_TARGET_ERROR(target, "Polling failed, trying to reexamine");
				target_reset_examined(target);
				retval = target_examine_one(target);
				/* Target examination could have failed due to unstable connection,
				 * but we set the examined flag anyway to repoll it later */
				if (retval != ERROR_OK) {
					target_set_examined(target);
					LOG_TARGET_ERROR(target, "Examination failed, GDB will be halted. Polling again in %dms",
						 target->backoff.times * polling_interval);
					return retval;
				}
>>>>>>> ad87fbd1
			}
		}
	}

	return retval;
}

COMMAND_HANDLER(handle_reg_command)
{
	LOG_DEBUG("-");

	struct target *target = get_current_target(CMD_CTX);
	if (!target_was_examined(target)) {
		LOG_ERROR("Target not examined yet");
		return ERROR_TARGET_NOT_EXAMINED;
	}
	struct reg *reg = NULL;

	/* list all available registers for the current target */
	if (CMD_ARGC == 0) {
		struct reg_cache *cache = target->reg_cache;

		unsigned int count = 0;
		while (cache) {
			unsigned i;

			command_print(CMD, "===== %s", cache->name);

			for (i = 0, reg = cache->reg_list;
					i < cache->num_regs;
					i++, reg++, count++) {
				if (reg->exist == false || reg->hidden)
					continue;
				/* only print cached values if they are valid */
				if (reg->valid) {
					char *value = buf_to_hex_str(reg->value,
							reg->size);
					command_print(CMD,
							"(%i) %s (/%" PRIu32 "): 0x%s%s",
							count, reg->name,
							reg->size, value,
							reg->dirty
							? " (dirty)"
							: "");
					free(value);
				} else {
					command_print(CMD, "(%i) %s (/%" PRIu32 ")",
							count, reg->name,
							reg->size);
				}
			}
			cache = cache->next;
		}

		return ERROR_OK;
	}

	/* access a single register by its ordinal number */
	if ((CMD_ARGV[0][0] >= '0') && (CMD_ARGV[0][0] <= '9')) {
		unsigned num;
		COMMAND_PARSE_NUMBER(uint, CMD_ARGV[0], num);

		struct reg_cache *cache = target->reg_cache;
		unsigned int count = 0;
		while (cache) {
			unsigned i;
			for (i = 0; i < cache->num_regs; i++) {
				if (count++ == num) {
					reg = &cache->reg_list[i];
					break;
				}
			}
			if (reg)
				break;
			cache = cache->next;
		}

		if (!reg) {
			command_print(CMD, "%i is out of bounds, the current target "
					"has only %i registers (0 - %i)", num, count, count - 1);
			return ERROR_FAIL;
		}
	} else {
		/* access a single register by its name */
		reg = register_get_by_name(target->reg_cache, CMD_ARGV[0], true);

		if (!reg)
			goto not_found;
	}

	assert(reg); /* give clang a hint that we *know* reg is != NULL here */

	if (!reg->exist)
		goto not_found;

	/* display a register */
	if ((CMD_ARGC == 1) || ((CMD_ARGC == 2) && !((CMD_ARGV[1][0] >= '0')
			&& (CMD_ARGV[1][0] <= '9')))) {
		if ((CMD_ARGC == 2) && (strcmp(CMD_ARGV[1], "force") == 0))
			reg->valid = false;

		if (!reg->valid) {
			int retval = reg->type->get(reg);
			if (retval != ERROR_OK) {
				LOG_ERROR("Could not read register '%s'", reg->name);
				return retval;
			}
		}
		char *value = buf_to_hex_str(reg->value, reg->size);
		command_print(CMD, "%s (/%i): 0x%s", reg->name, (int)(reg->size), value);
		free(value);
		return ERROR_OK;
	}

	/* set register value */
	if (CMD_ARGC == 2) {
		uint8_t *buf = malloc(DIV_ROUND_UP(reg->size, 8));
		if (!buf)
			return ERROR_FAIL;
		str_to_buf(CMD_ARGV[1], strlen(CMD_ARGV[1]), buf, reg->size, 0);

		int retval = reg->type->set(reg, buf);
		if (retval != ERROR_OK) {
			LOG_ERROR("Could not write to register '%s'", reg->name);
		} else {
			char *value = buf_to_hex_str(reg->value, reg->size);
			command_print(CMD, "%s (/%i): 0x%s", reg->name, (int)(reg->size), value);
			free(value);
		}

		free(buf);

		return retval;
	}

	return ERROR_COMMAND_SYNTAX_ERROR;

not_found:
	command_print(CMD, "register %s not found in current target", CMD_ARGV[0]);
	return ERROR_FAIL;
}

COMMAND_HANDLER(handle_poll_command)
{
	int retval = ERROR_OK;
	struct target *target = get_current_target(CMD_CTX);

	if (CMD_ARGC == 0) {
		command_print(CMD, "background polling: %s",
				jtag_poll_get_enabled() ? "on" : "off");
		command_print(CMD, "TAP: %s (%s)",
				target->tap->dotted_name,
				target->tap->enabled ? "enabled" : "disabled");
		if (!target->tap->enabled)
			return ERROR_OK;
		retval = target_poll(target);
		if (retval != ERROR_OK)
			return retval;
		retval = target_arch_state(target);
		if (retval != ERROR_OK)
			return retval;
	} else if (CMD_ARGC == 1) {
		bool enable;
		COMMAND_PARSE_ON_OFF(CMD_ARGV[0], enable);
		jtag_poll_set_enabled(enable);
	} else
		return ERROR_COMMAND_SYNTAX_ERROR;

	return retval;
}

COMMAND_HANDLER(handle_wait_halt_command)
{
	if (CMD_ARGC > 1)
		return ERROR_COMMAND_SYNTAX_ERROR;

	unsigned ms = DEFAULT_HALT_TIMEOUT;
	if (1 == CMD_ARGC) {
		int retval = parse_uint(CMD_ARGV[0], &ms);
		if (retval != ERROR_OK)
			return ERROR_COMMAND_SYNTAX_ERROR;
	}

	struct target *target = get_current_target(CMD_CTX);
	return target_wait_state(target, TARGET_HALTED, ms);
}

/* wait for target state to change. The trick here is to have a low
 * latency for short waits and not to suck up all the CPU time
 * on longer waits.
 *
 * After 500ms, keep_alive() is invoked
 */
int target_wait_state(struct target *target, enum target_state state, unsigned int ms)
{
	int retval;
	int64_t then = 0, cur;
	bool once = true;

	for (;;) {
		retval = target_poll(target);
		if (retval != ERROR_OK)
			return retval;
		if (target->state == state)
			break;
		cur = timeval_ms();
		if (once) {
			once = false;
			then = timeval_ms();
			LOG_DEBUG("waiting for target %s...",
				nvp_value2name(nvp_target_state, state)->name);
		}

		if (cur - then > 500)
			keep_alive();

		if ((cur-then) > ms) {
			LOG_ERROR("timed out while waiting for target %s",
				nvp_value2name(nvp_target_state, state)->name);
			return ERROR_FAIL;
		}
	}

	return ERROR_OK;
}

COMMAND_HANDLER(handle_halt_command)
{
	LOG_DEBUG("-");

	struct target *target = get_current_target(CMD_CTX);

	target->verbose_halt_msg = true;

	int retval = target_halt(target);
	if (retval != ERROR_OK)
		return retval;

	if (CMD_ARGC == 1) {
		unsigned wait_local;
		retval = parse_uint(CMD_ARGV[0], &wait_local);
		if (retval != ERROR_OK)
			return ERROR_COMMAND_SYNTAX_ERROR;
		if (!wait_local)
			return ERROR_OK;
	}

	return CALL_COMMAND_HANDLER(handle_wait_halt_command);
}

COMMAND_HANDLER(handle_soft_reset_halt_command)
{
	struct target *target = get_current_target(CMD_CTX);

	LOG_TARGET_INFO(target, "requesting target halt and executing a soft reset");

	target_soft_reset_halt(target);

	return ERROR_OK;
}

COMMAND_HANDLER(handle_reset_command)
{
	if (CMD_ARGC > 1)
		return ERROR_COMMAND_SYNTAX_ERROR;

	enum target_reset_mode reset_mode = RESET_RUN;
	if (CMD_ARGC == 1) {
		const struct nvp *n;
		n = nvp_name2value(nvp_reset_modes, CMD_ARGV[0]);
		if ((!n->name) || (n->value == RESET_UNKNOWN))
			return ERROR_COMMAND_SYNTAX_ERROR;
		reset_mode = n->value;
	}

	/* reset *all* targets */
	return target_process_reset(CMD, reset_mode);
}


COMMAND_HANDLER(handle_resume_command)
{
	int current = 1;
	if (CMD_ARGC > 1)
		return ERROR_COMMAND_SYNTAX_ERROR;

	struct target *target = get_current_target(CMD_CTX);

	/* with no CMD_ARGV, resume from current pc, addr = 0,
	 * with one arguments, addr = CMD_ARGV[0],
	 * handle breakpoints, not debugging */
	target_addr_t addr = 0;
	if (CMD_ARGC == 1) {
		COMMAND_PARSE_ADDRESS(CMD_ARGV[0], addr);
		current = 0;
	}

	return target_resume(target, current, addr, 1, 0);
}

COMMAND_HANDLER(handle_step_command)
{
	if (CMD_ARGC > 1)
		return ERROR_COMMAND_SYNTAX_ERROR;

	LOG_DEBUG("-");

	/* with no CMD_ARGV, step from current pc, addr = 0,
	 * with one argument addr = CMD_ARGV[0],
	 * handle breakpoints, debugging */
	target_addr_t addr = 0;
	int current_pc = 1;
	if (CMD_ARGC == 1) {
		COMMAND_PARSE_ADDRESS(CMD_ARGV[0], addr);
		current_pc = 0;
	}

	struct target *target = get_current_target(CMD_CTX);

	return target_step(target, current_pc, addr, 1);
}

void target_handle_md_output(struct command_invocation *cmd,
		struct target *target, target_addr_t address, unsigned size,
		unsigned count, const uint8_t *buffer, bool include_address)
{
	const unsigned line_bytecnt = 32;
	unsigned line_modulo = line_bytecnt / size;

	char output[line_bytecnt * 4 + 1];
	unsigned output_len = 0;

	const char *value_fmt;
	switch (size) {
	case 8:
		value_fmt = "%16.16"PRIx64" ";
		break;
	case 4:
		value_fmt = "%8.8"PRIx64" ";
		break;
	case 2:
		value_fmt = "%4.4"PRIx64" ";
		break;
	case 1:
		value_fmt = "%2.2"PRIx64" ";
		break;
	default:
		/* "can't happen", caller checked */
		LOG_ERROR("invalid memory read size: %u", size);
		return;
	}

	for (unsigned i = 0; i < count; i++) {
		if (include_address && (i % line_modulo == 0)) {
			output_len += snprintf(output + output_len,
					sizeof(output) - output_len,
					TARGET_ADDR_FMT ": ",
					(address + (i * size)));
		}

		uint64_t value = 0;
		const uint8_t *value_ptr = buffer + i * size;
		switch (size) {
		case 8:
			value = target_buffer_get_u64(target, value_ptr);
			break;
		case 4:
			value = target_buffer_get_u32(target, value_ptr);
			break;
		case 2:
			value = target_buffer_get_u16(target, value_ptr);
			break;
		case 1:
			value = *value_ptr;
		}
		output_len += snprintf(output + output_len,
				sizeof(output) - output_len,
				value_fmt, value);

		if ((i % line_modulo == line_modulo - 1) || (i == count - 1)) {
			command_print(cmd, "%s", output);
			output_len = 0;
		}
	}
}

COMMAND_HANDLER(handle_md_command)
{
	if (CMD_ARGC < 1)
		return ERROR_COMMAND_SYNTAX_ERROR;

	unsigned size = 0;
	switch (CMD_NAME[2]) {
	case 'd':
		size = 8;
		break;
	case 'w':
		size = 4;
		break;
	case 'h':
		size = 2;
		break;
	case 'b':
		size = 1;
		break;
	default:
		return ERROR_COMMAND_SYNTAX_ERROR;
	}

	bool physical = strcmp(CMD_ARGV[0], "phys") == 0;
	int (*fn)(struct target *target,
			target_addr_t address, uint32_t size_value, uint32_t count, uint8_t *buffer);
	if (physical) {
		CMD_ARGC--;
		CMD_ARGV++;
		fn = target_read_phys_memory;
	} else
		fn = target_read_memory;
	if ((CMD_ARGC < 1) || (CMD_ARGC > 2))
		return ERROR_COMMAND_SYNTAX_ERROR;

	target_addr_t address;
	COMMAND_PARSE_ADDRESS(CMD_ARGV[0], address);

	unsigned count = 1;
	if (CMD_ARGC == 2)
		COMMAND_PARSE_NUMBER(uint, CMD_ARGV[1], count);

	uint8_t *buffer = calloc(count, size);
	if (!buffer) {
		LOG_ERROR("Failed to allocate md read buffer");
		return ERROR_FAIL;
	}

	struct target *target = get_current_target(CMD_CTX);
	int retval = fn(target, address, size, count, buffer);
	if (retval == ERROR_OK)
		target_handle_md_output(CMD, target, address, size, count, buffer,
				true);

	free(buffer);

	return retval;
}

typedef int (*target_write_fn)(struct target *target,
		target_addr_t address, uint32_t size, uint32_t count, const uint8_t *buffer);

static int target_fill_mem(struct target *target,
		target_addr_t address,
		target_write_fn fn,
		unsigned data_size,
		/* value */
		uint64_t b,
		/* count */
		unsigned c)
{
	/* We have to write in reasonably large chunks to be able
	 * to fill large memory areas with any sane speed */
	const unsigned chunk_size = 16384;
	uint8_t *target_buf = malloc(chunk_size * data_size);
	if (!target_buf) {
		LOG_ERROR("Out of memory");
		return ERROR_FAIL;
	}

	for (unsigned i = 0; i < chunk_size; i++) {
		switch (data_size) {
		case 8:
			target_buffer_set_u64(target, target_buf + i * data_size, b);
			break;
		case 4:
			target_buffer_set_u32(target, target_buf + i * data_size, b);
			break;
		case 2:
			target_buffer_set_u16(target, target_buf + i * data_size, b);
			break;
		case 1:
			target_buffer_set_u8(target, target_buf + i * data_size, b);
			break;
		default:
			exit(-1);
		}
	}

	int retval = ERROR_OK;

	for (unsigned x = 0; x < c; x += chunk_size) {
		unsigned current;
		current = c - x;
		if (current > chunk_size)
			current = chunk_size;
		retval = fn(target, address + x * data_size, data_size, current, target_buf);
		if (retval != ERROR_OK)
			break;
		/* avoid GDB timeouts */
		keep_alive();
	}
	free(target_buf);

	return retval;
}


COMMAND_HANDLER(handle_mw_command)
{
	if (CMD_ARGC < 2)
		return ERROR_COMMAND_SYNTAX_ERROR;
	bool physical = strcmp(CMD_ARGV[0], "phys") == 0;
	target_write_fn fn;
	if (physical) {
		CMD_ARGC--;
		CMD_ARGV++;
		fn = target_write_phys_memory;
	} else
		fn = target_write_memory;
	if ((CMD_ARGC < 2) || (CMD_ARGC > 3))
		return ERROR_COMMAND_SYNTAX_ERROR;

	target_addr_t address;
	COMMAND_PARSE_ADDRESS(CMD_ARGV[0], address);

	uint64_t value;
	COMMAND_PARSE_NUMBER(u64, CMD_ARGV[1], value);

	unsigned count = 1;
	if (CMD_ARGC == 3)
		COMMAND_PARSE_NUMBER(uint, CMD_ARGV[2], count);

	struct target *target = get_current_target(CMD_CTX);
	unsigned wordsize;
	switch (CMD_NAME[2]) {
		case 'd':
			wordsize = 8;
			break;
		case 'w':
			wordsize = 4;
			break;
		case 'h':
			wordsize = 2;
			break;
		case 'b':
			wordsize = 1;
			break;
		default:
			return ERROR_COMMAND_SYNTAX_ERROR;
	}

	return target_fill_mem(target, address, fn, wordsize, value, count);
}

static COMMAND_HELPER(parse_load_image_command, struct image *image,
		target_addr_t *min_address, target_addr_t *max_address)
{
	if (CMD_ARGC < 1 || CMD_ARGC > 5)
		return ERROR_COMMAND_SYNTAX_ERROR;

	/* a base address isn't always necessary,
	 * default to 0x0 (i.e. don't relocate) */
	if (CMD_ARGC >= 2) {
		target_addr_t addr;
		COMMAND_PARSE_ADDRESS(CMD_ARGV[1], addr);
		image->base_address = addr;
		image->base_address_set = true;
	} else
		image->base_address_set = false;

	image->start_address_set = false;

	if (CMD_ARGC >= 4)
		COMMAND_PARSE_ADDRESS(CMD_ARGV[3], *min_address);
	if (CMD_ARGC == 5) {
		COMMAND_PARSE_ADDRESS(CMD_ARGV[4], *max_address);
		/* use size (given) to find max (required) */
		*max_address += *min_address;
	}

	if (*min_address > *max_address)
		return ERROR_COMMAND_SYNTAX_ERROR;

	return ERROR_OK;
}

COMMAND_HANDLER(handle_load_image_command)
{
	uint8_t *buffer;
	size_t buf_cnt;
	uint32_t image_size;
	target_addr_t min_address = 0;
	target_addr_t max_address = -1;
	struct image image;

	int retval = CALL_COMMAND_HANDLER(parse_load_image_command,
			&image, &min_address, &max_address);
	if (retval != ERROR_OK)
		return retval;

	struct target *target = get_current_target(CMD_CTX);

	struct duration bench;
	duration_start(&bench);

	if (image_open(&image, CMD_ARGV[0], (CMD_ARGC >= 3) ? CMD_ARGV[2] : NULL) != ERROR_OK)
		return ERROR_FAIL;

	image_size = 0x0;
	retval = ERROR_OK;
	for (unsigned int i = 0; i < image.num_sections; i++) {
		buffer = malloc(image.sections[i].size);
		if (!buffer) {
			command_print(CMD,
						  "error allocating buffer for section (%d bytes)",
						  (int)(image.sections[i].size));
			retval = ERROR_FAIL;
			break;
		}

		retval = image_read_section(&image, i, 0x0, image.sections[i].size, buffer, &buf_cnt);
		if (retval != ERROR_OK) {
			free(buffer);
			break;
		}

		uint32_t offset = 0;
		uint32_t length = buf_cnt;

		/* DANGER!!! beware of unsigned comparison here!!! */

		if ((image.sections[i].base_address + buf_cnt >= min_address) &&
				(image.sections[i].base_address < max_address)) {

			if (image.sections[i].base_address < min_address) {
				/* clip addresses below */
				offset += min_address-image.sections[i].base_address;
				length -= offset;
			}

			if (image.sections[i].base_address + buf_cnt > max_address)
				length -= (image.sections[i].base_address + buf_cnt)-max_address;

			retval = target_write_buffer(target,
					image.sections[i].base_address + offset, length, buffer + offset);
			if (retval != ERROR_OK) {
				free(buffer);
				break;
			}
			image_size += length;
			command_print(CMD, "%u bytes written at address " TARGET_ADDR_FMT "",
					(unsigned int)length,
					image.sections[i].base_address + offset);
		}

		free(buffer);
	}

	if ((retval == ERROR_OK) && (duration_measure(&bench) == ERROR_OK)) {
		command_print(CMD, "downloaded %" PRIu32 " bytes "
				"in %fs (%0.3f KiB/s)", image_size,
				duration_elapsed(&bench), duration_kbps(&bench, image_size));
	}

	image_close(&image);

	return retval;

}

COMMAND_HANDLER(handle_dump_image_command)
{
	struct fileio *fileio;
	uint8_t *buffer;
	int retval, retvaltemp;
	target_addr_t address, size;
	struct duration bench;
	struct target *target = get_current_target(CMD_CTX);

	if (CMD_ARGC != 3)
		return ERROR_COMMAND_SYNTAX_ERROR;

	COMMAND_PARSE_ADDRESS(CMD_ARGV[1], address);
	COMMAND_PARSE_ADDRESS(CMD_ARGV[2], size);

	uint32_t buf_size = (size > 4096) ? 4096 : size;
	buffer = malloc(buf_size);
	if (!buffer)
		return ERROR_FAIL;

	retval = fileio_open(&fileio, CMD_ARGV[0], FILEIO_WRITE, FILEIO_BINARY);
	if (retval != ERROR_OK) {
		free(buffer);
		return retval;
	}

	duration_start(&bench);

	while (size > 0) {
		size_t size_written;
		uint32_t this_run_size = (size > buf_size) ? buf_size : size;
		retval = target_read_buffer(target, address, this_run_size, buffer);
		if (retval != ERROR_OK)
			break;

		retval = fileio_write(fileio, this_run_size, buffer, &size_written);
		if (retval != ERROR_OK)
			break;

		size -= this_run_size;
		address += this_run_size;
	}

	free(buffer);

	if ((retval == ERROR_OK) && (duration_measure(&bench) == ERROR_OK)) {
		size_t filesize;
		retval = fileio_size(fileio, &filesize);
		if (retval != ERROR_OK)
			return retval;
		command_print(CMD,
				"dumped %zu bytes in %fs (%0.3f KiB/s)", filesize,
				duration_elapsed(&bench), duration_kbps(&bench, filesize));
	}

	retvaltemp = fileio_close(fileio);
	if (retvaltemp != ERROR_OK)
		return retvaltemp;

	return retval;
}

enum verify_mode {
	IMAGE_TEST = 0,
	IMAGE_VERIFY = 1,
	IMAGE_CHECKSUM_ONLY = 2
};

static COMMAND_HELPER(handle_verify_image_command_internal, enum verify_mode verify)
{
	uint8_t *buffer;
	size_t buf_cnt;
	uint32_t image_size;
	int retval;
	uint32_t checksum = 0;
	uint32_t mem_checksum = 0;

	struct image image;

	struct target *target = get_current_target(CMD_CTX);

	if (CMD_ARGC < 1)
		return ERROR_COMMAND_SYNTAX_ERROR;

	if (!target) {
		LOG_ERROR("no target selected");
		return ERROR_FAIL;
	}

	struct duration bench;
	duration_start(&bench);

	if (CMD_ARGC >= 2) {
		target_addr_t addr;
		COMMAND_PARSE_ADDRESS(CMD_ARGV[1], addr);
		image.base_address = addr;
		image.base_address_set = true;
	} else {
		image.base_address_set = false;
		image.base_address = 0x0;
	}

	image.start_address_set = false;

	retval = image_open(&image, CMD_ARGV[0], (CMD_ARGC == 3) ? CMD_ARGV[2] : NULL);
	if (retval != ERROR_OK)
		return retval;

	image_size = 0x0;
	int diffs = 0;
	retval = ERROR_OK;
	for (unsigned int i = 0; i < image.num_sections; i++) {
		buffer = malloc(image.sections[i].size);
		if (!buffer) {
			command_print(CMD,
					"error allocating buffer for section (%" PRIu32 " bytes)",
					image.sections[i].size);
			break;
		}
		retval = image_read_section(&image, i, 0x0, image.sections[i].size, buffer, &buf_cnt);
		if (retval != ERROR_OK) {
			free(buffer);
			break;
		}

		if (verify >= IMAGE_VERIFY) {
			/* calculate checksum of image */
			retval = image_calculate_checksum(buffer, buf_cnt, &checksum);
			if (retval != ERROR_OK) {
				free(buffer);
				break;
			}

			retval = target_checksum_memory(target, image.sections[i].base_address, buf_cnt, &mem_checksum);
			if (retval != ERROR_OK) {
				free(buffer);
				break;
			}
			if ((checksum != mem_checksum) && (verify == IMAGE_CHECKSUM_ONLY)) {
				LOG_ERROR("checksum mismatch");
				free(buffer);
				retval = ERROR_FAIL;
				goto done;
			}
			if (checksum != mem_checksum) {
				/* failed crc checksum, fall back to a binary compare */
				uint8_t *data;

				if (diffs == 0)
					LOG_ERROR("checksum mismatch - attempting binary compare");

				data = malloc(buf_cnt);

				retval = target_read_buffer(target, image.sections[i].base_address, buf_cnt, data);
				if (retval == ERROR_OK) {
					uint32_t t;
					for (t = 0; t < buf_cnt; t++) {
						if (data[t] != buffer[t]) {
							command_print(CMD,
										  "diff %d address 0x%08x. Was 0x%02x instead of 0x%02x",
										  diffs,
										  (unsigned)(t + image.sections[i].base_address),
										  data[t],
										  buffer[t]);
							if (diffs++ >= 127) {
								command_print(CMD, "More than 128 errors, the rest are not printed.");
								free(data);
								free(buffer);
								goto done;
							}
						}
						keep_alive();
					}
				}
				free(data);
			}
		} else {
			command_print(CMD, "address " TARGET_ADDR_FMT " length 0x%08zx",
						  image.sections[i].base_address,
						  buf_cnt);
		}

		free(buffer);
		image_size += buf_cnt;
	}
	if (diffs > 0)
		command_print(CMD, "No more differences found.");
done:
	if (diffs > 0)
		retval = ERROR_FAIL;
	if ((retval == ERROR_OK) && (duration_measure(&bench) == ERROR_OK)) {
		command_print(CMD, "verified %" PRIu32 " bytes "
				"in %fs (%0.3f KiB/s)", image_size,
				duration_elapsed(&bench), duration_kbps(&bench, image_size));
	}

	image_close(&image);

	return retval;
}

COMMAND_HANDLER(handle_verify_image_checksum_command)
{
	return CALL_COMMAND_HANDLER(handle_verify_image_command_internal, IMAGE_CHECKSUM_ONLY);
}

COMMAND_HANDLER(handle_verify_image_command)
{
	return CALL_COMMAND_HANDLER(handle_verify_image_command_internal, IMAGE_VERIFY);
}

COMMAND_HANDLER(handle_test_image_command)
{
	return CALL_COMMAND_HANDLER(handle_verify_image_command_internal, IMAGE_TEST);
}

static int handle_bp_command_list(struct command_invocation *cmd)
{
	struct target *target = get_current_target(cmd->ctx);
	struct breakpoint *breakpoint = target->breakpoints;
	while (breakpoint) {
		if (breakpoint->type == BKPT_SOFT) {
			char *buf = buf_to_hex_str(breakpoint->orig_instr,
					breakpoint->length);
			command_print(cmd, "Software breakpoint(IVA): addr=" TARGET_ADDR_FMT ", len=0x%x, orig_instr=0x%s",
					breakpoint->address,
					breakpoint->length,
					buf);
			free(buf);
		} else {
			if ((breakpoint->address == 0) && (breakpoint->asid != 0))
				command_print(cmd, "Context breakpoint: asid=0x%8.8" PRIx32 ", len=0x%x, num=%u",
							breakpoint->asid,
							breakpoint->length, breakpoint->number);
			else if ((breakpoint->address != 0) && (breakpoint->asid != 0)) {
				command_print(cmd, "Hybrid breakpoint(IVA): addr=" TARGET_ADDR_FMT ", len=0x%x, num=%u",
							breakpoint->address,
							breakpoint->length, breakpoint->number);
				command_print(cmd, "\t|--->linked with ContextID: 0x%8.8" PRIx32,
							breakpoint->asid);
			} else
				command_print(cmd, "Hardware breakpoint(IVA): addr=" TARGET_ADDR_FMT ", len=0x%x, num=%u",
							breakpoint->address,
							breakpoint->length, breakpoint->number);
		}

		breakpoint = breakpoint->next;
	}
	return ERROR_OK;
}

static int handle_bp_command_set(struct command_invocation *cmd,
		target_addr_t addr, uint32_t asid, uint32_t length, int hw)
{
	struct target *target = get_current_target(cmd->ctx);
	int retval;

	if (asid == 0) {
		retval = breakpoint_add(target, addr, length, hw);
		/* error is always logged in breakpoint_add(), do not print it again */
		if (retval == ERROR_OK)
			command_print(cmd, "breakpoint set at " TARGET_ADDR_FMT "", addr);

	} else if (addr == 0) {
		if (!target->type->add_context_breakpoint) {
			LOG_TARGET_ERROR(target, "Context breakpoint not available");
			return ERROR_TARGET_RESOURCE_NOT_AVAILABLE;
		}
		retval = context_breakpoint_add(target, asid, length, hw);
		/* error is always logged in context_breakpoint_add(), do not print it again */
		if (retval == ERROR_OK)
			command_print(cmd, "Context breakpoint set at 0x%8.8" PRIx32 "", asid);

	} else {
		if (!target->type->add_hybrid_breakpoint) {
			LOG_TARGET_ERROR(target, "Hybrid breakpoint not available");
			return ERROR_TARGET_RESOURCE_NOT_AVAILABLE;
		}
		retval = hybrid_breakpoint_add(target, addr, asid, length, hw);
		/* error is always logged in hybrid_breakpoint_add(), do not print it again */
		if (retval == ERROR_OK)
			command_print(cmd, "Hybrid breakpoint set at 0x%8.8" PRIx32 "", asid);
	}
	return retval;
}

COMMAND_HANDLER(handle_bp_command)
{
	target_addr_t addr;
	uint32_t asid;
	uint32_t length;
	int hw = BKPT_SOFT;

	switch (CMD_ARGC) {
		case 0:
			return handle_bp_command_list(CMD);

		case 2:
			asid = 0;
			COMMAND_PARSE_ADDRESS(CMD_ARGV[0], addr);
			COMMAND_PARSE_NUMBER(u32, CMD_ARGV[1], length);
			return handle_bp_command_set(CMD, addr, asid, length, hw);

		case 3:
			if (strcmp(CMD_ARGV[2], "hw") == 0) {
				hw = BKPT_HARD;
				COMMAND_PARSE_ADDRESS(CMD_ARGV[0], addr);
				COMMAND_PARSE_NUMBER(u32, CMD_ARGV[1], length);
				asid = 0;
				return handle_bp_command_set(CMD, addr, asid, length, hw);
			} else if (strcmp(CMD_ARGV[2], "hw_ctx") == 0) {
				hw = BKPT_HARD;
				COMMAND_PARSE_NUMBER(u32, CMD_ARGV[0], asid);
				COMMAND_PARSE_NUMBER(u32, CMD_ARGV[1], length);
				addr = 0;
				return handle_bp_command_set(CMD, addr, asid, length, hw);
			}
			/* fallthrough */
		case 4:
			hw = BKPT_HARD;
			COMMAND_PARSE_ADDRESS(CMD_ARGV[0], addr);
			COMMAND_PARSE_NUMBER(u32, CMD_ARGV[1], asid);
			COMMAND_PARSE_NUMBER(u32, CMD_ARGV[2], length);
			return handle_bp_command_set(CMD, addr, asid, length, hw);

		default:
			return ERROR_COMMAND_SYNTAX_ERROR;
	}
}

COMMAND_HANDLER(handle_rbp_command)
{
	int retval;

	if (CMD_ARGC != 1)
		return ERROR_COMMAND_SYNTAX_ERROR;

	struct target *target = get_current_target(CMD_CTX);

	if (!strcmp(CMD_ARGV[0], "all")) {
		retval = breakpoint_remove_all(target);

		if (retval != ERROR_OK) {
			command_print(CMD, "Error encountered during removal of all breakpoints.");
			command_print(CMD, "Some breakpoints may have remained set.");
		}
	} else {
		target_addr_t addr;
		COMMAND_PARSE_ADDRESS(CMD_ARGV[0], addr);

		retval = breakpoint_remove(target, addr);

		if (retval != ERROR_OK)
			command_print(CMD, "Error during removal of breakpoint at address " TARGET_ADDR_FMT, addr);
	}

	return retval;
}

COMMAND_HANDLER(handle_wp_command)
{
	struct target *target = get_current_target(CMD_CTX);

	if (CMD_ARGC == 0) {
		struct watchpoint *watchpoint = target->watchpoints;

		while (watchpoint) {
			char wp_type = (watchpoint->rw == WPT_READ ? 'r' : (watchpoint->rw == WPT_WRITE ? 'w' : 'a'));
			command_print(CMD, "address: " TARGET_ADDR_FMT
					", len: 0x%8.8" PRIx32
					", r/w/a: %c, value: 0x%8.8" PRIx64
					", mask: 0x%8.8" PRIx64,
					watchpoint->address,
					watchpoint->length,
					wp_type,
					watchpoint->value,
					watchpoint->mask);
			watchpoint = watchpoint->next;
		}
		return ERROR_OK;
	}

	enum watchpoint_rw type = WPT_ACCESS;
	target_addr_t addr = 0;
	uint32_t length = 0;
	uint64_t data_value = 0x0;
	uint64_t data_mask = WATCHPOINT_IGNORE_DATA_VALUE_MASK;
	bool mask_specified = false;

	switch (CMD_ARGC) {
	case 5:
		COMMAND_PARSE_NUMBER(u64, CMD_ARGV[4], data_mask);
		mask_specified = true;
		/* fall through */
	case 4:
		COMMAND_PARSE_NUMBER(u64, CMD_ARGV[3], data_value);
		// if user specified only data value without mask - the mask should be 0
		if (!mask_specified)
			data_mask = 0;
		/* fall through */
	case 3:
		switch (CMD_ARGV[2][0]) {
		case 'r':
			type = WPT_READ;
			break;
		case 'w':
			type = WPT_WRITE;
			break;
		case 'a':
			type = WPT_ACCESS;
			break;
		default:
			LOG_TARGET_ERROR(target, "invalid watchpoint mode ('%c')", CMD_ARGV[2][0]);
			return ERROR_COMMAND_SYNTAX_ERROR;
		}
		/* fall through */
	case 2:
		COMMAND_PARSE_NUMBER(u32, CMD_ARGV[1], length);
		COMMAND_PARSE_ADDRESS(CMD_ARGV[0], addr);
		break;

	default:
		return ERROR_COMMAND_SYNTAX_ERROR;
	}

	int retval = watchpoint_add(target, addr, length, type,
			data_value, data_mask);
	if (retval != ERROR_OK)
		LOG_TARGET_ERROR(target, "Failure setting watchpoints");

	return retval;
}

COMMAND_HANDLER(handle_rwp_command)
{
	int retval;

	if (CMD_ARGC != 1)
		return ERROR_COMMAND_SYNTAX_ERROR;

	struct target *target = get_current_target(CMD_CTX);
	if (!strcmp(CMD_ARGV[0], "all")) {
		retval = watchpoint_remove_all(target);

		if (retval != ERROR_OK) {
			command_print(CMD, "Error encountered during removal of all watchpoints.");
			command_print(CMD, "Some watchpoints may have remained set.");
		}
	} else {
		target_addr_t addr;
		COMMAND_PARSE_ADDRESS(CMD_ARGV[0], addr);

		retval = watchpoint_remove(target, addr);

		if (retval != ERROR_OK)
			command_print(CMD, "Error during removal of watchpoint at address " TARGET_ADDR_FMT, addr);
	}

	return retval;
}

/**
 * Translate a virtual address to a physical address.
 *
 * The low-level target implementation must have logged a detailed error
 * which is forwarded to telnet/GDB session.
 */
COMMAND_HANDLER(handle_virt2phys_command)
{
	if (CMD_ARGC != 1)
		return ERROR_COMMAND_SYNTAX_ERROR;

	target_addr_t va;
	COMMAND_PARSE_ADDRESS(CMD_ARGV[0], va);
	target_addr_t pa;

	struct target *target = get_current_target(CMD_CTX);
	int retval = target->type->virt2phys(target, va, &pa);
	if (retval == ERROR_OK)
		command_print(CMD, "Physical address " TARGET_ADDR_FMT "", pa);

	return retval;
}

static void write_data(FILE *f, const void *data, size_t len)
{
	size_t written = fwrite(data, 1, len, f);
	if (written != len)
		LOG_ERROR("failed to write %zu bytes: %s", len, strerror(errno));
}

static void write_long(FILE *f, int l, struct target *target)
{
	uint8_t val[4];

	target_buffer_set_u32(target, val, l);
	write_data(f, val, 4);
}

static void write_string(FILE *f, char *s)
{
	write_data(f, s, strlen(s));
}

typedef unsigned char UNIT[2];  /* unit of profiling */

/* Dump a gmon.out histogram file. */
static void write_gmon(uint32_t *samples, uint32_t sample_num, const char *filename, bool with_range,
			uint32_t start_address, uint32_t end_address, struct target *target, uint32_t duration_ms)
{
	uint32_t i;
	FILE *f = fopen(filename, "w");
	if (!f)
		return;
	write_string(f, "gmon");
	write_long(f, 0x00000001, target); /* Version */
	write_long(f, 0, target); /* padding */
	write_long(f, 0, target); /* padding */
	write_long(f, 0, target); /* padding */

	uint8_t zero = 0;  /* GMON_TAG_TIME_HIST */
	write_data(f, &zero, 1);

	/* figure out bucket size */
	uint32_t min;
	uint32_t max;
	if (with_range) {
		min = start_address;
		max = end_address;
	} else {
		min = samples[0];
		max = samples[0];
		for (i = 0; i < sample_num; i++) {
			if (min > samples[i])
				min = samples[i];
			if (max < samples[i])
				max = samples[i];
		}

		/* max should be (largest sample + 1)
		 * Refer to binutils/gprof/hist.c (find_histogram_for_pc) */
		if (max < UINT32_MAX)
			max++;

		/* gprof requires (max - min) >= 2 */
		while ((max - min) < 2) {
			if (max < UINT32_MAX)
				max++;
			else
				min--;
		}
	}

	uint32_t address_space = max - min;

	/* FIXME: What is the reasonable number of buckets?
	 * The profiling result will be more accurate if there are enough buckets. */
	static const uint32_t max_buckets = 128 * 1024; /* maximum buckets. */
	uint32_t num_buckets = address_space / sizeof(UNIT);
	if (num_buckets > max_buckets)
		num_buckets = max_buckets;
	int *buckets = malloc(sizeof(int) * num_buckets);
	if (!buckets) {
		fclose(f);
		return;
	}
	memset(buckets, 0, sizeof(int) * num_buckets);
	for (i = 0; i < sample_num; i++) {
		uint32_t address = samples[i];

		if ((address < min) || (max <= address))
			continue;

		long long a = address - min;
		long long b = num_buckets;
		long long c = address_space;
		int index_t = (a * b) / c; /* danger!!!! int32 overflows */
		buckets[index_t]++;
	}

	/* append binary memory gmon.out &profile_hist_hdr ((char*)&profile_hist_hdr + sizeof(struct gmon_hist_hdr)) */
	write_long(f, min, target);			/* low_pc */
	write_long(f, max, target);			/* high_pc */
	write_long(f, num_buckets, target);	/* # of buckets */
	float sample_rate = sample_num / (duration_ms / 1000.0);
	write_long(f, sample_rate, target);
	write_string(f, "seconds");
	for (i = 0; i < (15-strlen("seconds")); i++)
		write_data(f, &zero, 1);
	write_string(f, "s");

	/*append binary memory gmon.out profile_hist_data (profile_hist_data + profile_hist_hdr.hist_size) */

	char *data = malloc(2 * num_buckets);
	if (data) {
		for (i = 0; i < num_buckets; i++) {
			int val;
			val = buckets[i];
			if (val > 65535)
				val = 65535;
			data[i * 2] = val&0xff;
			data[i * 2 + 1] = (val >> 8) & 0xff;
		}
		free(buckets);
		write_data(f, data, num_buckets * 2);
		free(data);
	} else
		free(buckets);

	fclose(f);
}

/* profiling samples the CPU PC as quickly as OpenOCD is able,
 * which will be used as a random sampling of PC */
COMMAND_HANDLER(handle_profile_command)
{
	struct target *target = get_current_target(CMD_CTX);

	if ((CMD_ARGC != 2) && (CMD_ARGC != 4))
		return ERROR_COMMAND_SYNTAX_ERROR;

	const uint32_t MAX_PROFILE_SAMPLE_NUM = 1000000;
	uint32_t offset;
	uint32_t num_of_samples;
	int retval = ERROR_OK;
	bool halted_before_profiling = target->state == TARGET_HALTED;

	COMMAND_PARSE_NUMBER(u32, CMD_ARGV[0], offset);

	uint32_t start_address = 0;
	uint32_t end_address = 0;
	bool with_range = false;
	if (CMD_ARGC == 4) {
		with_range = true;
		COMMAND_PARSE_NUMBER(u32, CMD_ARGV[2], start_address);
		COMMAND_PARSE_NUMBER(u32, CMD_ARGV[3], end_address);
		if (start_address > end_address || (end_address - start_address) < 2) {
			command_print(CMD, "Error: end - start < 2");
			return ERROR_COMMAND_ARGUMENT_INVALID;
		}
	}

	uint32_t *samples = malloc(sizeof(uint32_t) * MAX_PROFILE_SAMPLE_NUM);
	if (!samples) {
		LOG_ERROR("No memory to store samples.");
		return ERROR_FAIL;
	}

	uint64_t timestart_ms = timeval_ms();
	/**
	 * Some cores let us sample the PC without the
	 * annoying halt/resume step; for example, ARMv7 PCSR.
	 * Provide a way to use that more efficient mechanism.
	 */
	retval = target_profiling(target, samples, MAX_PROFILE_SAMPLE_NUM,
				&num_of_samples, offset);
	if (retval != ERROR_OK) {
		free(samples);
		return retval;
	}
	uint32_t duration_ms = timeval_ms() - timestart_ms;

	assert(num_of_samples <= MAX_PROFILE_SAMPLE_NUM);

	retval = target_poll(target);
	if (retval != ERROR_OK) {
		free(samples);
		return retval;
	}

	if (target->state == TARGET_RUNNING && halted_before_profiling) {
		/* The target was halted before we started and is running now. Halt it,
		 * for consistency. */
		retval = target_halt(target);
		if (retval != ERROR_OK) {
			free(samples);
			return retval;
		}
	} else if (target->state == TARGET_HALTED && !halted_before_profiling) {
		/* The target was running before we started and is halted now. Resume
		 * it, for consistency. */
		retval = target_resume(target, 1, 0, 0, 0);
		if (retval != ERROR_OK) {
			free(samples);
			return retval;
		}
	}

	retval = target_poll(target);
	if (retval != ERROR_OK) {
		free(samples);
		return retval;
	}

	write_gmon(samples, num_of_samples, CMD_ARGV[1],
		   with_range, start_address, end_address, target, duration_ms);
	command_print(CMD, "Wrote %s", CMD_ARGV[1]);

	free(samples);
	return retval;
}

COMMAND_HANDLER(handle_target_read_memory)
{
	/*
	 * CMD_ARGV[0] = memory address
	 * CMD_ARGV[1] = desired element width in bits
	 * CMD_ARGV[2] = number of elements to read
	 * CMD_ARGV[3] = optional "phys"
	 */

	if (CMD_ARGC < 3 || CMD_ARGC > 4)
		return ERROR_COMMAND_SYNTAX_ERROR;

	/* Arg 1: Memory address. */
	target_addr_t addr;
	COMMAND_PARSE_NUMBER(u64, CMD_ARGV[0], addr);

	/* Arg 2: Bit width of one element. */
	unsigned int width_bits;
	COMMAND_PARSE_NUMBER(uint, CMD_ARGV[1], width_bits);

	/* Arg 3: Number of elements to read. */
	unsigned int count;
	COMMAND_PARSE_NUMBER(uint, CMD_ARGV[2], count);

	/* Arg 4: Optional 'phys'. */
	bool is_phys = false;
	if (CMD_ARGC == 4) {
		if (strcmp(CMD_ARGV[3], "phys")) {
			command_print(CMD, "invalid argument '%s', must be 'phys'", CMD_ARGV[3]);
			return ERROR_COMMAND_ARGUMENT_INVALID;
		}

		is_phys = true;
	}

	switch (width_bits) {
	case 8:
	case 16:
	case 32:
	case 64:
		break;
	default:
		command_print(CMD, "invalid width, must be 8, 16, 32 or 64");
		return ERROR_COMMAND_ARGUMENT_INVALID;
	}

	const unsigned int width = width_bits / 8;

	if ((addr + (count * width)) < addr) {
		command_print(CMD, "read_memory: addr + count wraps to zero");
		return ERROR_COMMAND_ARGUMENT_INVALID;
	}

	if (count > 65536) {
		command_print(CMD, "read_memory: too large read request, exceeds 64K elements");
		return ERROR_COMMAND_ARGUMENT_INVALID;
	}

	struct target *target = get_current_target(CMD_CTX);

	const size_t buffersize = 4096;
	uint8_t *buffer = malloc(buffersize);

	if (!buffer) {
		LOG_ERROR("Failed to allocate memory");
		return ERROR_FAIL;
	}

	char *separator = "";
	while (count > 0) {
		const unsigned int max_chunk_len = buffersize / width;
		const size_t chunk_len = MIN(count, max_chunk_len);

		int retval;

		if (is_phys)
			retval = target_read_phys_memory(target, addr, width, chunk_len, buffer);
		else
			retval = target_read_memory(target, addr, width, chunk_len, buffer);

		if (retval != ERROR_OK) {
			LOG_DEBUG("read_memory: read at " TARGET_ADDR_FMT " with width=%u and count=%zu failed",
				addr, width_bits, chunk_len);
			/*
			 * FIXME: we append the errmsg to the list of value already read.
			 * Add a way to flush and replace old output, but LOG_DEBUG() it
			 */
			command_print(CMD, "read_memory: failed to read memory");
			free(buffer);
			return retval;
		}

		for (size_t i = 0; i < chunk_len ; i++) {
			uint64_t v = 0;

			switch (width) {
			case 8:
				v = target_buffer_get_u64(target, &buffer[i * width]);
				break;
			case 4:
				v = target_buffer_get_u32(target, &buffer[i * width]);
				break;
			case 2:
				v = target_buffer_get_u16(target, &buffer[i * width]);
				break;
			case 1:
				v = buffer[i];
				break;
			}

			command_print_sameline(CMD, "%s0x%" PRIx64, separator, v);
			separator = " ";
		}

		count -= chunk_len;
		addr += chunk_len * width;
	}

	free(buffer);

	return ERROR_OK;
}

static int target_jim_write_memory(Jim_Interp *interp, int argc,
		Jim_Obj * const *argv)
{
	/*
	 * argv[1] = memory address
	 * argv[2] = desired element width in bits
	 * argv[3] = list of data to write
	 * argv[4] = optional "phys"
	 */

	if (argc < 4 || argc > 5) {
		Jim_WrongNumArgs(interp, 1, argv, "address width data ['phys']");
		return JIM_ERR;
	}

	/* Arg 1: Memory address. */
	int e;
	jim_wide wide_addr;
	e = Jim_GetWide(interp, argv[1], &wide_addr);

	if (e != JIM_OK)
		return e;

	target_addr_t addr = (target_addr_t)wide_addr;

	/* Arg 2: Bit width of one element. */
	long l;
	e = Jim_GetLong(interp, argv[2], &l);

	if (e != JIM_OK)
		return e;

	const unsigned int width_bits = l;
	size_t count = Jim_ListLength(interp, argv[3]);

	/* Arg 4: Optional 'phys'. */
	bool is_phys = false;

	if (argc > 4) {
		const char *phys = Jim_GetString(argv[4], NULL);

		if (strcmp(phys, "phys")) {
			Jim_SetResultFormatted(interp, "invalid argument '%s', must be 'phys'", phys);
			return JIM_ERR;
		}

		is_phys = true;
	}

	switch (width_bits) {
	case 8:
	case 16:
	case 32:
	case 64:
		break;
	default:
		Jim_SetResultString(interp, "invalid width, must be 8, 16, 32 or 64", -1);
		return JIM_ERR;
	}

	const unsigned int width = width_bits / 8;

	if ((addr + (count * width)) < addr) {
		Jim_SetResultString(interp, "write_memory: addr + len wraps to zero", -1);
		return JIM_ERR;
	}

	if (count > 65536) {
		Jim_SetResultString(interp, "write_memory: too large memory write request, exceeds 64K elements", -1);
		return JIM_ERR;
	}

	struct command_context *cmd_ctx = current_command_context(interp);
	assert(cmd_ctx != NULL);
	struct target *target = get_current_target(cmd_ctx);

	const size_t buffersize = 4096;
	uint8_t *buffer = malloc(buffersize);

	if (!buffer) {
		LOG_ERROR("Failed to allocate memory");
		return JIM_ERR;
	}

	size_t j = 0;

	while (count > 0) {
		const unsigned int max_chunk_len = buffersize / width;
		const size_t chunk_len = MIN(count, max_chunk_len);

		for (size_t i = 0; i < chunk_len; i++, j++) {
			Jim_Obj *tmp = Jim_ListGetIndex(interp, argv[3], j);
			jim_wide element_wide;
			Jim_GetWide(interp, tmp, &element_wide);

			const uint64_t v = element_wide;

			switch (width) {
			case 8:
				target_buffer_set_u64(target, &buffer[i * width], v);
				break;
			case 4:
				target_buffer_set_u32(target, &buffer[i * width], v);
				break;
			case 2:
				target_buffer_set_u16(target, &buffer[i * width], v);
				break;
			case 1:
				buffer[i] = v & 0x0ff;
				break;
			}
		}

		count -= chunk_len;

		int retval;

		if (is_phys)
			retval = target_write_phys_memory(target, addr, width, chunk_len, buffer);
		else
			retval = target_write_memory(target, addr, width, chunk_len, buffer);

		if (retval != ERROR_OK) {
			LOG_ERROR("write_memory: write at " TARGET_ADDR_FMT " with width=%u and count=%zu failed",
				addr,  width_bits, chunk_len);
			Jim_SetResultString(interp, "write_memory: failed to write memory", -1);
			e = JIM_ERR;
			break;
		}

		addr += chunk_len * width;
	}

	free(buffer);

	return e;
}

/* FIX? should we propagate errors here rather than printing them
 * and continuing?
 */
void target_handle_event(struct target *target, enum target_event e)
{
	struct target_event_action *teap;
	int retval;

	for (teap = target->event_action; teap; teap = teap->next) {
		if (teap->event == e) {
			LOG_DEBUG("target: %s (%s) event: %d (%s) action: %s",
					   target_name(target),
					   target_type_name(target),
					   e,
					   target_event_name(e),
					   Jim_GetString(teap->body, NULL));

			/* Override current target by the target an event
			 * is issued from (lot of scripts need it).
			 * Return back to previous override as soon
			 * as the handler processing is done */
			struct command_context *cmd_ctx = current_command_context(teap->interp);
			struct target *saved_target_override = cmd_ctx->current_target_override;
			cmd_ctx->current_target_override = target;

			retval = Jim_EvalObj(teap->interp, teap->body);

			cmd_ctx->current_target_override = saved_target_override;

			if (retval == ERROR_COMMAND_CLOSE_CONNECTION)
				return;

			if (retval == JIM_RETURN)
				retval = teap->interp->returnCode;

			if (retval != JIM_OK) {
				Jim_MakeErrorMessage(teap->interp);
				LOG_TARGET_ERROR(target, "Execution of event %s failed:\n%s",
						  target_event_name(e),
						  Jim_GetString(Jim_GetResult(teap->interp), NULL));
				/* clean both error code and stacktrace before return */
				Jim_Eval(teap->interp, "error \"\" \"\"");
			}
		}
	}
}

static int target_jim_get_reg(Jim_Interp *interp, int argc,
		Jim_Obj * const *argv)
{
	bool force = false;

	if (argc == 3) {
		const char *option = Jim_GetString(argv[1], NULL);

		if (!strcmp(option, "-force")) {
			argc--;
			argv++;
			force = true;
		} else {
			Jim_SetResultFormatted(interp, "invalid option '%s'", option);
			return JIM_ERR;
		}
	}

	if (argc != 2) {
		Jim_WrongNumArgs(interp, 1, argv, "[-force] list");
		return JIM_ERR;
	}

	const int length = Jim_ListLength(interp, argv[1]);

	Jim_Obj *result_dict = Jim_NewDictObj(interp, NULL, 0);

	if (!result_dict)
		return JIM_ERR;

	struct command_context *cmd_ctx = current_command_context(interp);
	assert(cmd_ctx != NULL);
	const struct target *target = get_current_target(cmd_ctx);

	for (int i = 0; i < length; i++) {
		Jim_Obj *elem = Jim_ListGetIndex(interp, argv[1], i);

		if (!elem)
			return JIM_ERR;

		const char *reg_name = Jim_String(elem);

		struct reg *reg = register_get_by_name(target->reg_cache, reg_name,
			false);

		if (!reg || !reg->exist) {
			Jim_SetResultFormatted(interp, "unknown register '%s'", reg_name);
			return JIM_ERR;
		}

		if (force || !reg->valid) {
			int retval = reg->type->get(reg);

			if (retval != ERROR_OK) {
				Jim_SetResultFormatted(interp, "failed to read register '%s'",
					reg_name);
				return JIM_ERR;
			}
		}

		char *reg_value = buf_to_hex_str(reg->value, reg->size);

		if (!reg_value) {
			LOG_ERROR("Failed to allocate memory");
			return JIM_ERR;
		}

		char *tmp = alloc_printf("0x%s", reg_value);

		free(reg_value);

		if (!tmp) {
			LOG_ERROR("Failed to allocate memory");
			return JIM_ERR;
		}

		Jim_DictAddElement(interp, result_dict, elem,
			Jim_NewStringObj(interp, tmp, -1));

		free(tmp);
	}

	Jim_SetResult(interp, result_dict);

	return JIM_OK;
}

static int target_jim_set_reg(Jim_Interp *interp, int argc,
		Jim_Obj * const *argv)
{
	if (argc != 2) {
		Jim_WrongNumArgs(interp, 1, argv, "dict");
		return JIM_ERR;
	}

	int tmp;
#if JIM_VERSION >= 80
	Jim_Obj **dict = Jim_DictPairs(interp, argv[1], &tmp);

	if (!dict)
		return JIM_ERR;
#else
	Jim_Obj **dict;
	int ret = Jim_DictPairs(interp, argv[1], &dict, &tmp);

	if (ret != JIM_OK)
		return ret;
#endif

	const unsigned int length = tmp;
	struct command_context *cmd_ctx = current_command_context(interp);
	assert(cmd_ctx);
	const struct target *target = get_current_target(cmd_ctx);

	for (unsigned int i = 0; i < length; i += 2) {
		const char *reg_name = Jim_String(dict[i]);
		const char *reg_value = Jim_String(dict[i + 1]);
		struct reg *reg = register_get_by_name(target->reg_cache, reg_name,
			false);

		if (!reg || !reg->exist) {
			Jim_SetResultFormatted(interp, "unknown register '%s'", reg_name);
			return JIM_ERR;
		}

		uint8_t *buf = malloc(DIV_ROUND_UP(reg->size, 8));

		if (!buf) {
			LOG_ERROR("Failed to allocate memory");
			return JIM_ERR;
		}

		str_to_buf(reg_value, strlen(reg_value), buf, reg->size, 0);
		int retval = reg->type->set(reg, buf);
		free(buf);

		if (retval != ERROR_OK) {
			Jim_SetResultFormatted(interp, "failed to set '%s' to register '%s'",
				reg_value, reg_name);
			return JIM_ERR;
		}
	}

	return JIM_OK;
}

/**
 * Returns true only if the target has a handler for the specified event.
 */
bool target_has_event_action(const struct target *target, enum target_event event)
{
	struct target_event_action *teap;

	for (teap = target->event_action; teap; teap = teap->next) {
		if (teap->event == event)
			return true;
	}
	return false;
}

enum target_cfg_param {
	TCFG_TYPE,
	TCFG_EVENT,
	TCFG_WORK_AREA_VIRT,
	TCFG_WORK_AREA_PHYS,
	TCFG_WORK_AREA_SIZE,
	TCFG_WORK_AREA_BACKUP,
	TCFG_ENDIAN,
	TCFG_COREID,
	TCFG_CHAIN_POSITION,
	TCFG_DBGBASE,
	TCFG_RTOS,
	TCFG_DEFER_EXAMINE,
	TCFG_GDB_PORT,
	TCFG_GDB_MAX_CONNECTIONS,
};

static struct jim_nvp nvp_config_opts[] = {
	{ .name = "-type",             .value = TCFG_TYPE },
	{ .name = "-event",            .value = TCFG_EVENT },
	{ .name = "-work-area-virt",   .value = TCFG_WORK_AREA_VIRT },
	{ .name = "-work-area-phys",   .value = TCFG_WORK_AREA_PHYS },
	{ .name = "-work-area-size",   .value = TCFG_WORK_AREA_SIZE },
	{ .name = "-work-area-backup", .value = TCFG_WORK_AREA_BACKUP },
	{ .name = "-endian",           .value = TCFG_ENDIAN },
	{ .name = "-coreid",           .value = TCFG_COREID },
	{ .name = "-chain-position",   .value = TCFG_CHAIN_POSITION },
	{ .name = "-dbgbase",          .value = TCFG_DBGBASE },
	{ .name = "-rtos",             .value = TCFG_RTOS },
	{ .name = "-defer-examine",    .value = TCFG_DEFER_EXAMINE },
	{ .name = "-gdb-port",         .value = TCFG_GDB_PORT },
	{ .name = "-gdb-max-connections",   .value = TCFG_GDB_MAX_CONNECTIONS },
	{ .name = NULL, .value = -1 }
};

static int target_configure(struct jim_getopt_info *goi, struct target *target)
{
	struct jim_nvp *n;
	Jim_Obj *o;
	jim_wide w;
	int e;

	/* parse config or cget options ... */
	while (goi->argc > 0) {
		Jim_SetEmptyResult(goi->interp);
		/* jim_getopt_debug(goi); */

		if (target->type->target_jim_configure) {
			/* target defines a configure function */
			/* target gets first dibs on parameters */
			e = (*(target->type->target_jim_configure))(target, goi);
			if (e == JIM_OK) {
				/* more? */
				continue;
			}
			if (e == JIM_ERR) {
				/* An error */
				return e;
			}
			/* otherwise we 'continue' below */
		}
		e = jim_getopt_nvp(goi, nvp_config_opts, &n);
		if (e != JIM_OK) {
			jim_getopt_nvp_unknown(goi, nvp_config_opts, 0);
			return e;
		}
		switch (n->value) {
		case TCFG_TYPE:
			/* not settable */
			if (goi->isconfigure) {
				Jim_SetResultFormatted(goi->interp,
						"not settable: %s", n->name);
				return JIM_ERR;
			} else {
no_params:
				if (goi->argc != 0) {
					Jim_WrongNumArgs(goi->interp,
							goi->argc, goi->argv,
							"NO PARAMS");
					return JIM_ERR;
				}
			}
			Jim_SetResultString(goi->interp,
					target_type_name(target), -1);
			/* loop for more */
			break;
		case TCFG_EVENT:
			if (goi->argc == 0) {
				Jim_WrongNumArgs(goi->interp, goi->argc, goi->argv, "-event ?event-name? ...");
				return JIM_ERR;
			}

			e = jim_getopt_nvp(goi, nvp_target_event, &n);
			if (e != JIM_OK) {
				jim_getopt_nvp_unknown(goi, nvp_target_event, 1);
				return e;
			}

			if (goi->isconfigure) {
				if (goi->argc != 1) {
					Jim_WrongNumArgs(goi->interp, goi->argc, goi->argv, "-event ?event-name? ?EVENT-BODY?");
					return JIM_ERR;
				}
			} else {
				if (goi->argc != 0) {
					Jim_WrongNumArgs(goi->interp, goi->argc, goi->argv, "-event ?event-name?");
					return JIM_ERR;
				}
			}

			{
				struct target_event_action *teap;

				teap = target->event_action;
				/* replace existing? */
				while (teap) {
					if (teap->event == (enum target_event)n->value)
						break;
					teap = teap->next;
				}

				if (goi->isconfigure) {
					/* START_DEPRECATED_TPIU */
					if (n->value == TARGET_EVENT_TRACE_CONFIG)
						LOG_INFO("DEPRECATED target event %s; use TPIU events {pre,post}-{enable,disable}", n->name);
					/* END_DEPRECATED_TPIU */

					bool replace = true;
					if (!teap) {
						/* create new */
						teap = calloc(1, sizeof(*teap));
						replace = false;
					}
					teap->event = n->value;
					teap->interp = goi->interp;
					jim_getopt_obj(goi, &o);
					if (teap->body)
						Jim_DecrRefCount(teap->interp, teap->body);
					teap->body  = Jim_DuplicateObj(goi->interp, o);
					/*
					 * FIXME:
					 *     Tcl/TK - "tk events" have a nice feature.
					 *     See the "BIND" command.
					 *    We should support that here.
					 *     You can specify %X and %Y in the event code.
					 *     The idea is: %T - target name.
					 *     The idea is: %N - target number
					 *     The idea is: %E - event name.
					 */
					Jim_IncrRefCount(teap->body);

					if (!replace) {
						/* add to head of event list */
						teap->next = target->event_action;
						target->event_action = teap;
					}
					Jim_SetEmptyResult(goi->interp);
				} else {
					/* get */
					if (!teap)
						Jim_SetEmptyResult(goi->interp);
					else
						Jim_SetResult(goi->interp, Jim_DuplicateObj(goi->interp, teap->body));
				}
			}
			/* loop for more */
			break;

		case TCFG_WORK_AREA_VIRT:
			if (goi->isconfigure) {
				target_free_all_working_areas(target);
				e = jim_getopt_wide(goi, &w);
				if (e != JIM_OK)
					return e;
				target->working_area_virt = w;
				target->working_area_virt_spec = true;
			} else {
				if (goi->argc != 0)
					goto no_params;
			}
			Jim_SetResult(goi->interp, Jim_NewIntObj(goi->interp, target->working_area_virt));
			/* loop for more */
			break;

		case TCFG_WORK_AREA_PHYS:
			if (goi->isconfigure) {
				target_free_all_working_areas(target);
				e = jim_getopt_wide(goi, &w);
				if (e != JIM_OK)
					return e;
				target->working_area_phys = w;
				target->working_area_phys_spec = true;
			} else {
				if (goi->argc != 0)
					goto no_params;
			}
			Jim_SetResult(goi->interp, Jim_NewIntObj(goi->interp, target->working_area_phys));
			/* loop for more */
			break;

		case TCFG_WORK_AREA_SIZE:
			if (goi->isconfigure) {
				target_free_all_working_areas(target);
				e = jim_getopt_wide(goi, &w);
				if (e != JIM_OK)
					return e;
				target->working_area_size = w;
			} else {
				if (goi->argc != 0)
					goto no_params;
			}
			Jim_SetResult(goi->interp, Jim_NewIntObj(goi->interp, target->working_area_size));
			/* loop for more */
			break;

		case TCFG_WORK_AREA_BACKUP:
			if (goi->isconfigure) {
				target_free_all_working_areas(target);
				e = jim_getopt_wide(goi, &w);
				if (e != JIM_OK)
					return e;
				/* make this boolean */
				target->backup_working_area = (w != 0);
			} else {
				if (goi->argc != 0)
					goto no_params;
			}
			Jim_SetResult(goi->interp, Jim_NewIntObj(goi->interp, target->backup_working_area ? 1 : 0));
			/* loop for more e*/
			break;


		case TCFG_ENDIAN:
			if (goi->isconfigure) {
				e = jim_getopt_nvp(goi, nvp_target_endian, &n);
				if (e != JIM_OK) {
					jim_getopt_nvp_unknown(goi, nvp_target_endian, 1);
					return e;
				}
				target->endianness = n->value;
			} else {
				if (goi->argc != 0)
					goto no_params;
			}
			n = jim_nvp_value2name_simple(nvp_target_endian, target->endianness);
			if (!n->name) {
				target->endianness = TARGET_LITTLE_ENDIAN;
				n = jim_nvp_value2name_simple(nvp_target_endian, target->endianness);
			}
			Jim_SetResultString(goi->interp, n->name, -1);
			/* loop for more */
			break;

		case TCFG_COREID:
			if (goi->isconfigure) {
				e = jim_getopt_wide(goi, &w);
				if (e != JIM_OK)
					return e;
				target->coreid = (int32_t)w;
			} else {
				if (goi->argc != 0)
					goto no_params;
			}
			Jim_SetResult(goi->interp, Jim_NewIntObj(goi->interp, target->coreid));
			/* loop for more */
			break;

		case TCFG_CHAIN_POSITION:
			if (goi->isconfigure) {
				Jim_Obj *o_t;
				struct jtag_tap *tap;

				if (target->has_dap) {
					Jim_SetResultString(goi->interp,
						"target requires -dap parameter instead of -chain-position!", -1);
					return JIM_ERR;
				}

				target_free_all_working_areas(target);
				e = jim_getopt_obj(goi, &o_t);
				if (e != JIM_OK)
					return e;
				tap = jtag_tap_by_jim_obj(goi->interp, o_t);
				if (!tap)
					return JIM_ERR;
				target->tap = tap;
				target->tap_configured = true;
			} else {
				if (goi->argc != 0)
					goto no_params;
			}
			Jim_SetResultString(goi->interp, target->tap->dotted_name, -1);
			/* loop for more e*/
			break;
		case TCFG_DBGBASE:
			if (goi->isconfigure) {
				e = jim_getopt_wide(goi, &w);
				if (e != JIM_OK)
					return e;
				target->dbgbase = (uint32_t)w;
				target->dbgbase_set = true;
			} else {
				if (goi->argc != 0)
					goto no_params;
			}
			Jim_SetResult(goi->interp, Jim_NewIntObj(goi->interp, target->dbgbase));
			/* loop for more */
			break;
		case TCFG_RTOS:
			/* RTOS */
			{
				int result = rtos_create(goi, target);
				if (result != JIM_OK)
					return result;
			}
			/* loop for more */
			break;

		case TCFG_DEFER_EXAMINE:
			/* DEFER_EXAMINE */
			target->defer_examine = true;
			/* loop for more */
			break;

		case TCFG_GDB_PORT:
			if (goi->isconfigure) {
				struct command_context *cmd_ctx = current_command_context(goi->interp);
				if (cmd_ctx->mode != COMMAND_CONFIG) {
					Jim_SetResultString(goi->interp, "-gdb-port must be configured before 'init'", -1);
					return JIM_ERR;
				}

				const char *s;
				e = jim_getopt_string(goi, &s, NULL);
				if (e != JIM_OK)
					return e;
				free(target->gdb_port_override);
				target->gdb_port_override = strdup(s);
			} else {
				if (goi->argc != 0)
					goto no_params;
			}
			Jim_SetResultString(goi->interp, target->gdb_port_override ? target->gdb_port_override : "undefined", -1);
			/* loop for more */
			break;

		case TCFG_GDB_MAX_CONNECTIONS:
			if (goi->isconfigure) {
				struct command_context *cmd_ctx = current_command_context(goi->interp);
				if (cmd_ctx->mode != COMMAND_CONFIG) {
					Jim_SetResultString(goi->interp, "-gdb-max-connections must be configured before 'init'", -1);
					return JIM_ERR;
				}

				e = jim_getopt_wide(goi, &w);
				if (e != JIM_OK)
					return e;
				target->gdb_max_connections = (w < 0) ? CONNECTION_LIMIT_UNLIMITED : (int)w;
			} else {
				if (goi->argc != 0)
					goto no_params;
			}
			Jim_SetResult(goi->interp, Jim_NewIntObj(goi->interp, target->gdb_max_connections));
			break;
		}
	} /* while (goi->argc) */


		/* done - we return */
	return JIM_OK;
}

static int jim_target_configure(Jim_Interp *interp, int argc, Jim_Obj * const *argv)
{
	struct command *c = jim_to_command(interp);
	struct jim_getopt_info goi;

	jim_getopt_setup(&goi, interp, argc - 1, argv + 1);
	goi.isconfigure = !strcmp(c->name, "configure");
	if (goi.argc < 1) {
		Jim_WrongNumArgs(goi.interp, goi.argc, goi.argv,
				 "missing: -option ...");
		return JIM_ERR;
	}
	struct command_context *cmd_ctx = current_command_context(interp);
	assert(cmd_ctx);
	struct target *target = get_current_target(cmd_ctx);
	return target_configure(&goi, target);
}

COMMAND_HANDLER(handle_target_examine)
{
	bool allow_defer = false;

	if (CMD_ARGC > 1)
		return ERROR_COMMAND_SYNTAX_ERROR;

	if (CMD_ARGC == 1) {
		if (strcmp(CMD_ARGV[0], "allow-defer"))
			return ERROR_COMMAND_ARGUMENT_INVALID;
		allow_defer = true;
	}

	struct target *target = get_current_target(CMD_CTX);
	if (!target->tap->enabled) {
		command_print(CMD, "[TAP is disabled]");
		return ERROR_FAIL;
	}

	if (allow_defer && target->defer_examine) {
		LOG_INFO("Deferring arp_examine of %s", target_name(target));
		LOG_INFO("Use arp_examine command to examine it manually!");
		return ERROR_OK;
	}

	int retval = target->type->examine(target);
	if (retval != ERROR_OK) {
		target_reset_examined(target);
		return retval;
	}

	target_set_examined(target);

	return ERROR_OK;
}

COMMAND_HANDLER(handle_target_was_examined)
{
	if (CMD_ARGC != 0)
		return ERROR_COMMAND_SYNTAX_ERROR;

	struct target *target = get_current_target(CMD_CTX);

	command_print(CMD, "%d", target_was_examined(target) ? 1 : 0);

	return ERROR_OK;
}

COMMAND_HANDLER(handle_target_examine_deferred)
{
	if (CMD_ARGC != 0)
		return ERROR_COMMAND_SYNTAX_ERROR;

	struct target *target = get_current_target(CMD_CTX);

	command_print(CMD, "%d", target->defer_examine ? 1 : 0);

	return ERROR_OK;
}

COMMAND_HANDLER(handle_target_halt_gdb)
{
	if (CMD_ARGC != 0)
		return ERROR_COMMAND_SYNTAX_ERROR;

	struct target *target = get_current_target(CMD_CTX);

	return target_call_event_callbacks(target, TARGET_EVENT_GDB_HALT);
}

COMMAND_HANDLER(handle_target_poll)
{
	if (CMD_ARGC != 0)
		return ERROR_COMMAND_SYNTAX_ERROR;

	struct target *target = get_current_target(CMD_CTX);
	if (!target->tap->enabled) {
		command_print(CMD, "[TAP is disabled]");
		return ERROR_FAIL;
	}

	if (!(target_was_examined(target)))
		return ERROR_TARGET_NOT_EXAMINED;

	return target->type->poll(target);
}

COMMAND_HANDLER(handle_target_reset)
{
	if (CMD_ARGC != 2)
		return ERROR_COMMAND_SYNTAX_ERROR;

	const struct nvp *n = nvp_name2value(nvp_assert, CMD_ARGV[0]);
	if (!n->name) {
		nvp_unknown_command_print(CMD, nvp_assert, NULL, CMD_ARGV[0]);
		return ERROR_COMMAND_ARGUMENT_INVALID;
	}

	/* the halt or not param */
	int a;
	COMMAND_PARSE_NUMBER(int, CMD_ARGV[1], a);

	struct target *target = get_current_target(CMD_CTX);
	if (!target->tap->enabled) {
		command_print(CMD, "[TAP is disabled]");
		return ERROR_FAIL;
	}

	if (!target->type->assert_reset || !target->type->deassert_reset) {
		command_print(CMD, "No target-specific reset for %s", target_name(target));
		return ERROR_FAIL;
	}

	/* determine if we should halt or not. */
	target->reset_halt = (a != 0);
	/* When this happens - all workareas are invalid. */
	target_free_all_working_areas_restore(target, 0);

	/* do the assert */
	if (n->value == NVP_ASSERT) {
		int retval = target->type->assert_reset(target);
		if (target->defer_examine)
			target_reset_examined(target);
		return retval;
	}

	return target->type->deassert_reset(target);
}

COMMAND_HANDLER(handle_target_halt)
{
	if (CMD_ARGC != 0)
		return ERROR_COMMAND_SYNTAX_ERROR;

	struct target *target = get_current_target(CMD_CTX);
	if (!target->tap->enabled) {
		command_print(CMD, "[TAP is disabled]");
		return ERROR_FAIL;
	}

	return target->type->halt(target);
}

COMMAND_HANDLER(handle_target_wait_state)
{
	if (CMD_ARGC != 2)
		return ERROR_COMMAND_SYNTAX_ERROR;

	const struct nvp *n = nvp_name2value(nvp_target_state, CMD_ARGV[0]);
	if (!n->name) {
		nvp_unknown_command_print(CMD, nvp_target_state, NULL, CMD_ARGV[0]);
		return ERROR_COMMAND_ARGUMENT_INVALID;
	}

	unsigned int a;
	COMMAND_PARSE_NUMBER(uint, CMD_ARGV[1], a);

	struct target *target = get_current_target(CMD_CTX);
	if (!target->tap->enabled) {
		command_print(CMD, "[TAP is disabled]");
		return ERROR_FAIL;
	}

	int retval = target_wait_state(target, n->value, a);
	if (retval != ERROR_OK) {
		command_print(CMD,
				"target: %s wait %s fails (%d) %s",
				target_name(target), n->name,
				retval, target_strerror_safe(retval));
		return retval;
	}
	return ERROR_OK;
}
/* List for human, Events defined for this target.
 * scripts/programs should use 'name cget -event NAME'
 */
COMMAND_HANDLER(handle_target_event_list)
{
	struct target *target = get_current_target(CMD_CTX);
	struct target_event_action *teap = target->event_action;

	command_print(CMD, "Event actions for target %s\n",
				   target_name(target));
	command_print(CMD, "%-25s | Body", "Event");
	command_print(CMD, "------------------------- | "
			"----------------------------------------");
	while (teap) {
		command_print(CMD, "%-25s | %s",
				target_event_name(teap->event),
				Jim_GetString(teap->body, NULL));
		teap = teap->next;
	}
	command_print(CMD, "***END***");
	return ERROR_OK;
}

COMMAND_HANDLER(handle_target_current_state)
{
	if (CMD_ARGC != 0)
		return ERROR_COMMAND_SYNTAX_ERROR;

	struct target *target = get_current_target(CMD_CTX);

	command_print(CMD, "%s", target_state_name(target));

	return ERROR_OK;
}

COMMAND_HANDLER(handle_target_debug_reason)
{
	if (CMD_ARGC != 0)
		return ERROR_COMMAND_SYNTAX_ERROR;

	struct target *target = get_current_target(CMD_CTX);


	const char *debug_reason = nvp_value2name(nvp_target_debug_reason,
		target->debug_reason)->name;

	if (!debug_reason) {
		command_print(CMD, "bug: invalid debug reason (%d)",
			target->debug_reason);
		return ERROR_FAIL;
	}

	command_print(CMD, "%s", debug_reason);

	return ERROR_OK;
}

static int jim_target_invoke_event(Jim_Interp *interp, int argc, Jim_Obj *const *argv)
{
	struct jim_getopt_info goi;
	jim_getopt_setup(&goi, interp, argc - 1, argv + 1);
	if (goi.argc != 1) {
		const char *cmd_name = Jim_GetString(argv[0], NULL);
		Jim_SetResultFormatted(goi.interp, "%s <eventname>", cmd_name);
		return JIM_ERR;
	}
	struct jim_nvp *n;
	int e = jim_getopt_nvp(&goi, nvp_target_event, &n);
	if (e != JIM_OK) {
		jim_getopt_nvp_unknown(&goi, nvp_target_event, 1);
		return e;
	}
	struct command_context *cmd_ctx = current_command_context(interp);
	assert(cmd_ctx);
	struct target *target = get_current_target(cmd_ctx);
	target_handle_event(target, n->value);
	return JIM_OK;
}

static const struct command_registration target_instance_command_handlers[] = {
	{
		.name = "configure",
		.mode = COMMAND_ANY,
		.jim_handler = jim_target_configure,
		.help  = "configure a new target for use",
		.usage = "[target_attribute ...]",
	},
	{
		.name = "cget",
		.mode = COMMAND_ANY,
		.jim_handler = jim_target_configure,
		.help  = "returns the specified target attribute",
		.usage = "target_attribute",
	},
	{
		.name = "mwd",
		.handler = handle_mw_command,
		.mode = COMMAND_EXEC,
		.help = "Write 64-bit word(s) to target memory",
		.usage = "address data [count]",
	},
	{
		.name = "mww",
		.handler = handle_mw_command,
		.mode = COMMAND_EXEC,
		.help = "Write 32-bit word(s) to target memory",
		.usage = "address data [count]",
	},
	{
		.name = "mwh",
		.handler = handle_mw_command,
		.mode = COMMAND_EXEC,
		.help = "Write 16-bit half-word(s) to target memory",
		.usage = "address data [count]",
	},
	{
		.name = "mwb",
		.handler = handle_mw_command,
		.mode = COMMAND_EXEC,
		.help = "Write byte(s) to target memory",
		.usage = "address data [count]",
	},
	{
		.name = "mdd",
		.handler = handle_md_command,
		.mode = COMMAND_EXEC,
		.help = "Display target memory as 64-bit words",
		.usage = "address [count]",
	},
	{
		.name = "mdw",
		.handler = handle_md_command,
		.mode = COMMAND_EXEC,
		.help = "Display target memory as 32-bit words",
		.usage = "address [count]",
	},
	{
		.name = "mdh",
		.handler = handle_md_command,
		.mode = COMMAND_EXEC,
		.help = "Display target memory as 16-bit half-words",
		.usage = "address [count]",
	},
	{
		.name = "mdb",
		.handler = handle_md_command,
		.mode = COMMAND_EXEC,
		.help = "Display target memory as 8-bit bytes",
		.usage = "address [count]",
	},
	{
		.name = "get_reg",
		.mode = COMMAND_EXEC,
		.jim_handler = target_jim_get_reg,
		.help = "Get register values from the target",
		.usage = "list",
	},
	{
		.name = "set_reg",
		.mode = COMMAND_EXEC,
		.jim_handler = target_jim_set_reg,
		.help = "Set target register values",
		.usage = "dict",
	},
	{
		.name = "read_memory",
		.mode = COMMAND_EXEC,
		.handler = handle_target_read_memory,
		.help = "Read Tcl list of 8/16/32/64 bit numbers from target memory",
		.usage = "address width count ['phys']",
	},
	{
		.name = "write_memory",
		.mode = COMMAND_EXEC,
		.jim_handler = target_jim_write_memory,
		.help = "Write Tcl list of 8/16/32/64 bit numbers to target memory",
		.usage = "address width data ['phys']",
	},
	{
		.name = "eventlist",
		.handler = handle_target_event_list,
		.mode = COMMAND_EXEC,
		.help = "displays a table of events defined for this target",
		.usage = "",
	},
	{
		.name = "curstate",
		.mode = COMMAND_EXEC,
		.handler = handle_target_current_state,
		.help = "displays the current state of this target",
		.usage = "",
	},
	{
		.name = "debug_reason",
		.mode = COMMAND_EXEC,
		.handler = handle_target_debug_reason,
		.help = "displays the debug reason of this target",
		.usage = "",
	},
	{
		.name = "arp_examine",
		.mode = COMMAND_EXEC,
		.handler = handle_target_examine,
		.help = "used internally for reset processing",
		.usage = "['allow-defer']",
	},
	{
		.name = "was_examined",
		.mode = COMMAND_EXEC,
		.handler = handle_target_was_examined,
		.help = "used internally for reset processing",
		.usage = "",
	},
	{
		.name = "examine_deferred",
		.mode = COMMAND_EXEC,
		.handler = handle_target_examine_deferred,
		.help = "used internally for reset processing",
		.usage = "",
	},
	{
		.name = "arp_halt_gdb",
		.mode = COMMAND_EXEC,
		.handler = handle_target_halt_gdb,
		.help = "used internally for reset processing to halt GDB",
		.usage = "",
	},
	{
		.name = "arp_poll",
		.mode = COMMAND_EXEC,
		.handler = handle_target_poll,
		.help = "used internally for reset processing",
		.usage = "",
	},
	{
		.name = "arp_reset",
		.mode = COMMAND_EXEC,
		.handler = handle_target_reset,
		.help = "used internally for reset processing",
		.usage = "'assert'|'deassert' halt",
	},
	{
		.name = "arp_halt",
		.mode = COMMAND_EXEC,
		.handler = handle_target_halt,
		.help = "used internally for reset processing",
		.usage = "",
	},
	{
		.name = "arp_waitstate",
		.mode = COMMAND_EXEC,
		.handler = handle_target_wait_state,
		.help = "used internally for reset processing",
		.usage = "statename timeoutmsecs",
	},
	{
		.name = "invoke-event",
		.mode = COMMAND_EXEC,
		.jim_handler = jim_target_invoke_event,
		.help = "invoke handler for specified event",
		.usage = "event_name",
	},
	COMMAND_REGISTRATION_DONE
};

static int target_create(struct jim_getopt_info *goi)
{
	Jim_Obj *new_cmd;
	Jim_Cmd *cmd;
	const char *cp;
	int e;
	int x;
	struct target *target;
	struct command_context *cmd_ctx;

	cmd_ctx = current_command_context(goi->interp);
	assert(cmd_ctx);

	if (goi->argc < 3) {
		Jim_WrongNumArgs(goi->interp, 1, goi->argv, "?name? ?type? ..options...");
		return JIM_ERR;
	}

	/* COMMAND */
	jim_getopt_obj(goi, &new_cmd);
	/* does this command exist? */
	cmd = Jim_GetCommand(goi->interp, new_cmd, JIM_NONE);
	if (cmd) {
		cp = Jim_GetString(new_cmd, NULL);
		Jim_SetResultFormatted(goi->interp, "Command/target: %s Exists", cp);
		return JIM_ERR;
	}

	/* TYPE */
	e = jim_getopt_string(goi, &cp, NULL);
	if (e != JIM_OK)
		return e;
	struct transport *tr = get_current_transport();
	if (tr && tr->override_target) {
		e = tr->override_target(&cp);
		if (e != ERROR_OK) {
			LOG_ERROR("The selected transport doesn't support this target");
			return JIM_ERR;
		}
		LOG_INFO("The selected transport took over low-level target control. The results might differ compared to plain JTAG/SWD");
	}
	/* now does target type exist */
	for (x = 0 ; target_types[x] ; x++) {
		if (strcmp(cp, target_types[x]->name) == 0) {
			/* found */
			break;
		}
	}
	if (!target_types[x]) {
		Jim_SetResultFormatted(goi->interp, "Unknown target type %s, try one of ", cp);
		for (x = 0 ; target_types[x] ; x++) {
			if (target_types[x + 1]) {
				Jim_AppendStrings(goi->interp,
								   Jim_GetResult(goi->interp),
								   target_types[x]->name,
								   ", ", NULL);
			} else {
				Jim_AppendStrings(goi->interp,
								   Jim_GetResult(goi->interp),
								   " or ",
								   target_types[x]->name, NULL);
			}
		}
		return JIM_ERR;
	}

	/* Create it */
	target = calloc(1, sizeof(struct target));
	if (!target) {
		LOG_ERROR("Out of memory");
		return JIM_ERR;
	}

	/* set empty smp cluster */
	target->smp_targets = &empty_smp_targets;

	/* allocate memory for each unique target type */
	target->type = malloc(sizeof(struct target_type));
	if (!target->type) {
		LOG_ERROR("Out of memory");
		free(target);
		return JIM_ERR;
	}

	memcpy(target->type, target_types[x], sizeof(struct target_type));

	/* default to first core, override with -coreid */
	target->coreid = 0;

	target->working_area        = 0x0;
	target->working_area_size   = 0x0;
	target->working_areas       = NULL;
	target->backup_working_area = false;

	target->state               = TARGET_UNKNOWN;
	target->debug_reason        = DBG_REASON_UNDEFINED;
	target->reg_cache           = NULL;
	target->breakpoints         = NULL;
	target->watchpoints         = NULL;
	target->next                = NULL;
	target->arch_info           = NULL;

	target->verbose_halt_msg	= true;

	target->halt_issued			= false;

	/* initialize trace information */
	target->trace_info = calloc(1, sizeof(struct trace));
	if (!target->trace_info) {
		LOG_ERROR("Out of memory");
		free(target->type);
		free(target);
		return JIM_ERR;
	}

	target->dbgmsg          = NULL;
	target->dbg_msg_enabled = 0;

	target->endianness = TARGET_ENDIAN_UNKNOWN;

	target->rtos = NULL;
	target->rtos_auto_detect = false;

	target->gdb_port_override = NULL;
	target->gdb_max_connections = 1;

	/* Do the rest as "configure" options */
	goi->isconfigure = 1;
	e = target_configure(goi, target);

	if (e == JIM_OK) {
		if (target->has_dap) {
			if (!target->dap_configured) {
				Jim_SetResultString(goi->interp, "-dap ?name? required when creating target", -1);
				e = JIM_ERR;
			}
		} else {
			if (!target->tap_configured) {
				Jim_SetResultString(goi->interp, "-chain-position ?name? required when creating target", -1);
				e = JIM_ERR;
			}
		}
		/* tap must be set after target was configured */
		if (!target->tap)
			e = JIM_ERR;
	}

	if (e != JIM_OK) {
		rtos_destroy(target);
		free(target->gdb_port_override);
		free(target->trace_info);
		free(target->type);
		free(target);
		return e;
	}

	if (target->endianness == TARGET_ENDIAN_UNKNOWN) {
		/* default endian to little if not specified */
		target->endianness = TARGET_LITTLE_ENDIAN;
	}

	cp = Jim_GetString(new_cmd, NULL);
	target->cmd_name = strdup(cp);
	if (!target->cmd_name) {
		LOG_ERROR("Out of memory");
		rtos_destroy(target);
		free(target->gdb_port_override);
		free(target->trace_info);
		free(target->type);
		free(target);
		return JIM_ERR;
	}

	if (target->type->target_create) {
		e = (*(target->type->target_create))(target, goi->interp);
		if (e != ERROR_OK) {
			LOG_DEBUG("target_create failed");
			free(target->cmd_name);
			rtos_destroy(target);
			free(target->gdb_port_override);
			free(target->trace_info);
			free(target->type);
			free(target);
			return JIM_ERR;
		}
	}

	/* create the target specific commands */
	if (target->type->commands) {
		e = register_commands(cmd_ctx, NULL, target->type->commands);
		if (e != ERROR_OK)
			LOG_ERROR("unable to register '%s' commands", cp);
	}

	/* now - create the new target name command */
	const struct command_registration target_subcommands[] = {
		{
			.chain = target_instance_command_handlers,
		},
		{
			.chain = target->type->commands,
		},
		COMMAND_REGISTRATION_DONE
	};
	const struct command_registration target_commands[] = {
		{
			.name = cp,
			.mode = COMMAND_ANY,
			.help = "target command group",
			.usage = "",
			.chain = target_subcommands,
		},
		COMMAND_REGISTRATION_DONE
	};
	e = register_commands_override_target(cmd_ctx, NULL, target_commands, target);
	if (e != ERROR_OK) {
		if (target->type->deinit_target)
			target->type->deinit_target(target);
		free(target->cmd_name);
		rtos_destroy(target);
		free(target->gdb_port_override);
		free(target->trace_info);
		free(target->type);
		free(target);
		return JIM_ERR;
	}

	/* append to end of list */
	append_to_list_all_targets(target);

	cmd_ctx->current_target = target;
	return JIM_OK;
}

COMMAND_HANDLER(handle_target_current)
{
	if (CMD_ARGC != 0)
		return ERROR_COMMAND_SYNTAX_ERROR;

	struct target *target = get_current_target_or_null(CMD_CTX);
	if (target)
		command_print(CMD, "%s", target_name(target));

	return ERROR_OK;
}

COMMAND_HANDLER(handle_target_types)
{
	if (CMD_ARGC != 0)
		return ERROR_COMMAND_SYNTAX_ERROR;

	for (unsigned int x = 0; target_types[x]; x++)
		command_print(CMD, "%s", target_types[x]->name);

	return ERROR_OK;
}

COMMAND_HANDLER(handle_target_names)
{
	if (CMD_ARGC != 0)
		return ERROR_COMMAND_SYNTAX_ERROR;

	struct target *target = all_targets;
	while (target) {
		command_print(CMD, "%s", target_name(target));
		target = target->next;
	}

	return ERROR_OK;
}

static struct target_list *
__attribute__((warn_unused_result))
create_target_list_node(const char *targetname)
{
	struct target *target = get_target(targetname);
	LOG_DEBUG("%s ", targetname);
	if (!target)
		return NULL;

	struct target_list *new = malloc(sizeof(struct target_list));
	if (!new) {
		LOG_ERROR("Out of memory");
		return new;
	}

	new->target = target;
	return new;
}

static int get_target_with_common_rtos_type(struct command_invocation *cmd,
	struct list_head *lh, struct target **result)
{
	struct target *target = NULL;
	struct target_list *curr;
	foreach_smp_target(curr, lh) {
		struct rtos *curr_rtos = curr->target->rtos;
		if (curr_rtos) {
			if (target && target->rtos && target->rtos->type != curr_rtos->type) {
				command_print(cmd, "Different rtos types in members of one smp target!");
				return ERROR_FAIL;
			}
			target = curr->target;
		}
	}
	*result = target;
	return ERROR_OK;
}

COMMAND_HANDLER(handle_target_smp)
{
	static int smp_group = 1;

	if (CMD_ARGC == 0) {
		LOG_DEBUG("Empty SMP target");
		return ERROR_OK;
	}
	LOG_DEBUG("%d", CMD_ARGC);
	/* CMD_ARGC[0] = target to associate in smp
	 * CMD_ARGC[1] = target to associate in smp
	 * CMD_ARGC[2] ...
	 */

	struct list_head *lh = malloc(sizeof(*lh));
	if (!lh) {
		LOG_ERROR("Out of memory");
		return ERROR_FAIL;
	}
	INIT_LIST_HEAD(lh);

	for (unsigned int i = 0; i < CMD_ARGC; i++) {
		struct target_list *new = create_target_list_node(CMD_ARGV[i]);
		if (new)
			list_add_tail(&new->lh, lh);
	}
	/*  now parse the list of cpu and put the target in smp mode*/
	struct target_list *curr;
	foreach_smp_target(curr, lh) {
		struct target *target = curr->target;
		target->smp = smp_group;
		target->smp_targets = lh;
	}
	smp_group++;

	struct target *rtos_target;
	int retval = get_target_with_common_rtos_type(CMD, lh, &rtos_target);
	if (retval == ERROR_OK && rtos_target)
		retval = rtos_smp_init(rtos_target);

	return retval;
}

static int jim_target_create(Jim_Interp *interp, int argc, Jim_Obj *const *argv)
{
	struct jim_getopt_info goi;
	jim_getopt_setup(&goi, interp, argc - 1, argv + 1);
	if (goi.argc < 3) {
		Jim_WrongNumArgs(goi.interp, goi.argc, goi.argv,
			"<name> <target_type> [<target_options> ...]");
		return JIM_ERR;
	}
	return target_create(&goi);
}

static const struct command_registration target_subcommand_handlers[] = {
	{
		.name = "init",
		.mode = COMMAND_CONFIG,
		.handler = handle_target_init_command,
		.help = "initialize targets",
		.usage = "",
	},
	{
		.name = "create",
		.mode = COMMAND_CONFIG,
		.jim_handler = jim_target_create,
		.usage = "name type '-chain-position' name [options ...]",
		.help = "Creates and selects a new target",
	},
	{
		.name = "current",
		.mode = COMMAND_ANY,
		.handler = handle_target_current,
		.help = "Returns the currently selected target",
		.usage = "",
	},
	{
		.name = "types",
		.mode = COMMAND_ANY,
		.handler = handle_target_types,
		.help = "Returns the available target types as "
				"a list of strings",
		.usage = "",
	},
	{
		.name = "names",
		.mode = COMMAND_ANY,
		.handler = handle_target_names,
		.help = "Returns the names of all targets as a list of strings",
		.usage = "",
	},
	{
		.name = "smp",
		.mode = COMMAND_ANY,
		.handler = handle_target_smp,
		.usage = "targetname1 targetname2 ...",
		.help = "gather several target in a smp list"
	},

	COMMAND_REGISTRATION_DONE
};

struct fast_load {
	target_addr_t address;
	uint8_t *data;
	int length;

};

static int fastload_num;
static struct fast_load *fastload;

static void free_fastload(void)
{
	if (fastload) {
		for (int i = 0; i < fastload_num; i++)
			free(fastload[i].data);
		free(fastload);
		fastload = NULL;
	}
}

COMMAND_HANDLER(handle_fast_load_image_command)
{
	uint8_t *buffer;
	size_t buf_cnt;
	uint32_t image_size;
	target_addr_t min_address = 0;
	target_addr_t max_address = -1;

	struct image image;

	int retval = CALL_COMMAND_HANDLER(parse_load_image_command,
			&image, &min_address, &max_address);
	if (retval != ERROR_OK)
		return retval;

	struct duration bench;
	duration_start(&bench);

	retval = image_open(&image, CMD_ARGV[0], (CMD_ARGC >= 3) ? CMD_ARGV[2] : NULL);
	if (retval != ERROR_OK)
		return retval;

	image_size = 0x0;
	retval = ERROR_OK;
	fastload_num = image.num_sections;
	fastload = malloc(sizeof(struct fast_load)*image.num_sections);
	if (!fastload) {
		command_print(CMD, "out of memory");
		image_close(&image);
		return ERROR_FAIL;
	}
	memset(fastload, 0, sizeof(struct fast_load)*image.num_sections);
	for (unsigned int i = 0; i < image.num_sections; i++) {
		buffer = malloc(image.sections[i].size);
		if (!buffer) {
			command_print(CMD, "error allocating buffer for section (%d bytes)",
						  (int)(image.sections[i].size));
			retval = ERROR_FAIL;
			break;
		}

		retval = image_read_section(&image, i, 0x0, image.sections[i].size, buffer, &buf_cnt);
		if (retval != ERROR_OK) {
			free(buffer);
			break;
		}

		uint32_t offset = 0;
		uint32_t length = buf_cnt;

		/* DANGER!!! beware of unsigned comparison here!!! */

		if ((image.sections[i].base_address + buf_cnt >= min_address) &&
				(image.sections[i].base_address < max_address)) {
			if (image.sections[i].base_address < min_address) {
				/* clip addresses below */
				offset += min_address-image.sections[i].base_address;
				length -= offset;
			}

			if (image.sections[i].base_address + buf_cnt > max_address)
				length -= (image.sections[i].base_address + buf_cnt)-max_address;

			fastload[i].address = image.sections[i].base_address + offset;
			fastload[i].data = malloc(length);
			if (!fastload[i].data) {
				free(buffer);
				command_print(CMD, "error allocating buffer for section (%" PRIu32 " bytes)",
							  length);
				retval = ERROR_FAIL;
				break;
			}
			memcpy(fastload[i].data, buffer + offset, length);
			fastload[i].length = length;

			image_size += length;
			command_print(CMD, "%u bytes written at address 0x%8.8x",
						  (unsigned int)length,
						  ((unsigned int)(image.sections[i].base_address + offset)));
		}

		free(buffer);
	}

	if ((retval == ERROR_OK) && (duration_measure(&bench) == ERROR_OK)) {
		command_print(CMD, "Loaded %" PRIu32 " bytes "
				"in %fs (%0.3f KiB/s)", image_size,
				duration_elapsed(&bench), duration_kbps(&bench, image_size));

		command_print(CMD,
				"WARNING: image has not been loaded to target!"
				"You can issue a 'fast_load' to finish loading.");
	}

	image_close(&image);

	if (retval != ERROR_OK)
		free_fastload();

	return retval;
}

COMMAND_HANDLER(handle_fast_load_command)
{
	if (CMD_ARGC > 0)
		return ERROR_COMMAND_SYNTAX_ERROR;
	if (!fastload) {
		LOG_ERROR("No image in memory");
		return ERROR_FAIL;
	}
	int i;
	int64_t ms = timeval_ms();
	int size = 0;
	int retval = ERROR_OK;
	for (i = 0; i < fastload_num; i++) {
		struct target *target = get_current_target(CMD_CTX);
		command_print(CMD, "Write to 0x%08x, length 0x%08x",
					  (unsigned int)(fastload[i].address),
					  (unsigned int)(fastload[i].length));
		retval = target_write_buffer(target, fastload[i].address, fastload[i].length, fastload[i].data);
		if (retval != ERROR_OK)
			break;
		size += fastload[i].length;
	}
	if (retval == ERROR_OK) {
		int64_t after = timeval_ms();
		command_print(CMD, "Loaded image %f kBytes/s", (float)(size/1024.0)/((float)(after-ms)/1000.0));
	}
	return retval;
}

static const struct command_registration target_command_handlers[] = {
	{
		.name = "targets",
		.handler = handle_targets_command,
		.mode = COMMAND_ANY,
		.help = "change current default target (one parameter) "
			"or prints table of all targets (no parameters)",
		.usage = "[target]",
	},
	{
		.name = "target",
		.mode = COMMAND_CONFIG,
		.help = "configure target",
		.chain = target_subcommand_handlers,
		.usage = "",
	},
	COMMAND_REGISTRATION_DONE
};

int target_register_commands(struct command_context *cmd_ctx)
{
	return register_commands(cmd_ctx, NULL, target_command_handlers);
}

static bool target_reset_nag = true;

bool get_target_reset_nag(void)
{
	return target_reset_nag;
}

COMMAND_HANDLER(handle_target_reset_nag)
{
	return CALL_COMMAND_HANDLER(handle_command_parse_bool,
			&target_reset_nag, "Nag after each reset about options to improve "
			"performance");
}

COMMAND_HANDLER(handle_ps_command)
{
	struct target *target = get_current_target(CMD_CTX);
	char *display;
	if (target->state != TARGET_HALTED) {
		command_print(CMD, "Error: [%s] not halted", target_name(target));
		return ERROR_TARGET_NOT_HALTED;
	}

	if ((target->rtos) && (target->rtos->type)
			&& (target->rtos->type->ps_command)) {
		display = target->rtos->type->ps_command(target);
		command_print(CMD, "%s", display);
		free(display);
		return ERROR_OK;
	} else {
		LOG_INFO("failed");
		return ERROR_TARGET_FAILURE;
	}
}

static void binprint(struct command_invocation *cmd, const char *text, const uint8_t *buf, int size)
{
	if (text)
		command_print_sameline(cmd, "%s", text);
	for (int i = 0; i < size; i++)
		command_print_sameline(cmd, " %02x", buf[i]);
	command_print(cmd, " ");
}

COMMAND_HANDLER(handle_test_mem_access_command)
{
	struct target *target = get_current_target(CMD_CTX);
	uint32_t test_size;
	int retval = ERROR_OK;

	if (target->state != TARGET_HALTED) {
		command_print(CMD, "Error: [%s] not halted", target_name(target));
		return ERROR_TARGET_NOT_HALTED;
	}

	if (CMD_ARGC != 1)
		return ERROR_COMMAND_SYNTAX_ERROR;

	COMMAND_PARSE_NUMBER(u32, CMD_ARGV[0], test_size);

	/* Test reads */
	size_t num_bytes = test_size + 4;

	struct working_area *wa = NULL;
	retval = target_alloc_working_area(target, num_bytes, &wa);
	if (retval != ERROR_OK) {
		LOG_ERROR("Not enough working area");
		return ERROR_FAIL;
	}

	uint8_t *test_pattern = malloc(num_bytes);

	for (size_t i = 0; i < num_bytes; i++)
		test_pattern[i] = rand();

	retval = target_write_memory(target, wa->address, 1, num_bytes, test_pattern);
	if (retval != ERROR_OK) {
		LOG_ERROR("Test pattern write failed");
		goto out;
	}

	for (int host_offset = 0; host_offset <= 1; host_offset++) {
		for (int size = 1; size <= 4; size *= 2) {
			for (int offset = 0; offset < 4; offset++) {
				uint32_t count = test_size / size;
				size_t host_bufsiz = (count + 2) * size + host_offset;
				uint8_t *read_ref = malloc(host_bufsiz);
				uint8_t *read_buf = malloc(host_bufsiz);

				for (size_t i = 0; i < host_bufsiz; i++) {
					read_ref[i] = rand();
					read_buf[i] = read_ref[i];
				}
				command_print_sameline(CMD,
						"Test read %" PRIu32 " x %d @ %d to %saligned buffer: ", count,
						size, offset, host_offset ? "un" : "");

				struct duration bench;
				duration_start(&bench);

				retval = target_read_memory(target, wa->address + offset, size, count,
						read_buf + size + host_offset);

				duration_measure(&bench);

				if (retval == ERROR_TARGET_UNALIGNED_ACCESS) {
					command_print(CMD, "Unsupported alignment");
					goto next;
				} else if (retval != ERROR_OK) {
					command_print(CMD, "Memory read failed");
					goto next;
				}

				/* replay on host */
				memcpy(read_ref + size + host_offset, test_pattern + offset, count * size);

				/* check result */
				int result = memcmp(read_ref, read_buf, host_bufsiz);
				if (result == 0) {
					command_print(CMD, "Pass in %fs (%0.3f KiB/s)",
							duration_elapsed(&bench),
							duration_kbps(&bench, count * size));
				} else {
					command_print(CMD, "Compare failed");
					binprint(CMD, "ref:", read_ref, host_bufsiz);
					binprint(CMD, "buf:", read_buf, host_bufsiz);
				}
next:
				free(read_ref);
				free(read_buf);
			}
		}
	}

out:
	free(test_pattern);

	target_free_working_area(target, wa);

	/* Test writes */
	num_bytes = test_size + 4 + 4 + 4;

	retval = target_alloc_working_area(target, num_bytes, &wa);
	if (retval != ERROR_OK) {
		LOG_ERROR("Not enough working area");
		return ERROR_FAIL;
	}

	test_pattern = malloc(num_bytes);

	for (size_t i = 0; i < num_bytes; i++)
		test_pattern[i] = rand();

	for (int host_offset = 0; host_offset <= 1; host_offset++) {
		for (int size = 1; size <= 4; size *= 2) {
			for (int offset = 0; offset < 4; offset++) {
				uint32_t count = test_size / size;
				size_t host_bufsiz = count * size + host_offset;
				uint8_t *read_ref = malloc(num_bytes);
				uint8_t *read_buf = malloc(num_bytes);
				uint8_t *write_buf = malloc(host_bufsiz);

				for (size_t i = 0; i < host_bufsiz; i++)
					write_buf[i] = rand();
				command_print_sameline(CMD,
						"Test write %" PRIu32 " x %d @ %d from %saligned buffer: ", count,
						size, offset, host_offset ? "un" : "");

				retval = target_write_memory(target, wa->address, 1, num_bytes, test_pattern);
				if (retval != ERROR_OK) {
					command_print(CMD, "Test pattern write failed");
					goto nextw;
				}

				/* replay on host */
				memcpy(read_ref, test_pattern, num_bytes);
				memcpy(read_ref + size + offset, write_buf + host_offset, count * size);

				struct duration bench;
				duration_start(&bench);

				retval = target_write_memory(target, wa->address + size + offset, size, count,
						write_buf + host_offset);

				duration_measure(&bench);

				if (retval == ERROR_TARGET_UNALIGNED_ACCESS) {
					command_print(CMD, "Unsupported alignment");
					goto nextw;
				} else if (retval != ERROR_OK) {
					command_print(CMD, "Memory write failed");
					goto nextw;
				}

				/* read back */
				retval = target_read_memory(target, wa->address, 1, num_bytes, read_buf);
				if (retval != ERROR_OK) {
					command_print(CMD, "Test pattern write failed");
					goto nextw;
				}

				/* check result */
				int result = memcmp(read_ref, read_buf, num_bytes);
				if (result == 0) {
					command_print(CMD, "Pass in %fs (%0.3f KiB/s)",
							duration_elapsed(&bench),
							duration_kbps(&bench, count * size));
				} else {
					command_print(CMD, "Compare failed");
					binprint(CMD, "ref:", read_ref, num_bytes);
					binprint(CMD, "buf:", read_buf, num_bytes);
				}
nextw:
				free(read_ref);
				free(read_buf);
			}
		}
	}

	free(test_pattern);

	target_free_working_area(target, wa);
	return retval;
}

static const struct command_registration target_exec_command_handlers[] = {
	{
		.name = "fast_load_image",
		.handler = handle_fast_load_image_command,
		.mode = COMMAND_ANY,
		.help = "Load image into server memory for later use by "
			"fast_load; primarily for profiling",
		.usage = "filename [address ['bin'|'ihex'|'elf'|'s19' "
			"[min_address [max_length]]]]",
	},
	{
		.name = "fast_load",
		.handler = handle_fast_load_command,
		.mode = COMMAND_EXEC,
		.help = "loads active fast load image to current target "
			"- mainly for profiling purposes",
		.usage = "",
	},
	{
		.name = "profile",
		.handler = handle_profile_command,
		.mode = COMMAND_EXEC,
		.usage = "seconds filename [start end]",
		.help = "profiling samples the CPU PC",
	},
	/** @todo don't register virt2phys() unless target supports it */
	{
		.name = "virt2phys",
		.handler = handle_virt2phys_command,
		.mode = COMMAND_ANY,
		.help = "translate a virtual address into a physical address",
		.usage = "virtual_address",
	},
	{
		.name = "reg",
		.handler = handle_reg_command,
		.mode = COMMAND_EXEC,
		.help = "display (reread from target with \"force\") or set a register; "
			"with no arguments, displays all registers and their values",
		.usage = "[(register_number|register_name) [(value|'force')]]",
	},
	{
		.name = "poll",
		.handler = handle_poll_command,
		.mode = COMMAND_EXEC,
		.help = "poll target state; or reconfigure background polling",
		.usage = "['on'|'off']",
	},
	{
		.name = "wait_halt",
		.handler = handle_wait_halt_command,
		.mode = COMMAND_EXEC,
		.help = "wait up to the specified number of milliseconds "
			"(default 5000) for a previously requested halt",
		.usage = "[milliseconds]",
	},
	{
		.name = "halt",
		.handler = handle_halt_command,
		.mode = COMMAND_EXEC,
		.help = "request target to halt, then wait up to the specified "
			"number of milliseconds (default 5000) for it to complete",
		.usage = "[milliseconds]",
	},
	{
		.name = "resume",
		.handler = handle_resume_command,
		.mode = COMMAND_EXEC,
		.help =	"resume target execution from current PC or address",
		.usage = "[address]",
	},
	{
		.name = "reset",
		.handler = handle_reset_command,
		.mode = COMMAND_EXEC,
		.usage = "[run|halt|init]",
		.help = "Reset all targets into the specified mode. "
			"Default reset mode is run, if not given.",
	},
	{
		.name = "soft_reset_halt",
		.handler = handle_soft_reset_halt_command,
		.mode = COMMAND_EXEC,
		.usage = "",
		.help = "halt the target and do a soft reset",
	},
	{
		.name = "step",
		.handler = handle_step_command,
		.mode = COMMAND_EXEC,
		.help =	"step one instruction from current PC or address",
		.usage = "[address]",
	},
	{
		.name = "mdd",
		.handler = handle_md_command,
		.mode = COMMAND_EXEC,
		.help = "display memory double-words",
		.usage = "['phys'] address [count]",
	},
	{
		.name = "mdw",
		.handler = handle_md_command,
		.mode = COMMAND_EXEC,
		.help = "display memory words",
		.usage = "['phys'] address [count]",
	},
	{
		.name = "mdh",
		.handler = handle_md_command,
		.mode = COMMAND_EXEC,
		.help = "display memory half-words",
		.usage = "['phys'] address [count]",
	},
	{
		.name = "mdb",
		.handler = handle_md_command,
		.mode = COMMAND_EXEC,
		.help = "display memory bytes",
		.usage = "['phys'] address [count]",
	},
	{
		.name = "mwd",
		.handler = handle_mw_command,
		.mode = COMMAND_EXEC,
		.help = "write memory double-word",
		.usage = "['phys'] address value [count]",
	},
	{
		.name = "mww",
		.handler = handle_mw_command,
		.mode = COMMAND_EXEC,
		.help = "write memory word",
		.usage = "['phys'] address value [count]",
	},
	{
		.name = "mwh",
		.handler = handle_mw_command,
		.mode = COMMAND_EXEC,
		.help = "write memory half-word",
		.usage = "['phys'] address value [count]",
	},
	{
		.name = "mwb",
		.handler = handle_mw_command,
		.mode = COMMAND_EXEC,
		.help = "write memory byte",
		.usage = "['phys'] address value [count]",
	},
	{
		.name = "bp",
		.handler = handle_bp_command,
		.mode = COMMAND_EXEC,
		.help = "list or set hardware or software breakpoint",
		.usage = "[<address> [<asid>] <length> ['hw'|'hw_ctx']]",
	},
	{
		.name = "rbp",
		.handler = handle_rbp_command,
		.mode = COMMAND_EXEC,
		.help = "remove breakpoint",
		.usage = "'all' | address",
	},
	{
		.name = "wp",
		.handler = handle_wp_command,
		.mode = COMMAND_EXEC,
		.help = "list (no params) or create watchpoints",
		.usage = "[address length [('r'|'w'|'a') [value [mask]]]]",
	},
	{
		.name = "rwp",
		.handler = handle_rwp_command,
		.mode = COMMAND_EXEC,
		.help = "remove watchpoint",
		.usage = "'all' | address",
	},
	{
		.name = "load_image",
		.handler = handle_load_image_command,
		.mode = COMMAND_EXEC,
		.usage = "filename [address ['bin'|'ihex'|'elf'|'s19' "
			"[min_address [max_length]]]]",
	},
	{
		.name = "dump_image",
		.handler = handle_dump_image_command,
		.mode = COMMAND_EXEC,
		.usage = "filename address size",
	},
	{
		.name = "verify_image_checksum",
		.handler = handle_verify_image_checksum_command,
		.mode = COMMAND_EXEC,
		.usage = "filename [offset [type]]",
	},
	{
		.name = "verify_image",
		.handler = handle_verify_image_command,
		.mode = COMMAND_EXEC,
		.usage = "filename [offset [type]]",
	},
	{
		.name = "test_image",
		.handler = handle_test_image_command,
		.mode = COMMAND_EXEC,
		.usage = "filename [offset [type]]",
	},
	{
		.name = "get_reg",
		.mode = COMMAND_EXEC,
		.jim_handler = target_jim_get_reg,
		.help = "Get register values from the target",
		.usage = "list",
	},
	{
		.name = "set_reg",
		.mode = COMMAND_EXEC,
		.jim_handler = target_jim_set_reg,
		.help = "Set target register values",
		.usage = "dict",
	},
	{
		.name = "read_memory",
		.mode = COMMAND_EXEC,
		.handler = handle_target_read_memory,
		.help = "Read Tcl list of 8/16/32/64 bit numbers from target memory",
		.usage = "address width count ['phys']",
	},
	{
		.name = "write_memory",
		.mode = COMMAND_EXEC,
		.jim_handler = target_jim_write_memory,
		.help = "Write Tcl list of 8/16/32/64 bit numbers to target memory",
		.usage = "address width data ['phys']",
	},
	{
		.name = "debug_reason",
		.mode = COMMAND_EXEC,
		.handler = handle_target_debug_reason,
		.help = "displays the debug reason of this target",
		.usage = "",
	},
	{
		.name = "reset_nag",
		.handler = handle_target_reset_nag,
		.mode = COMMAND_ANY,
		.help = "Nag after each reset about options that could have been "
				"enabled to improve performance.",
		.usage = "['enable'|'disable']",
	},
	{
		.name = "ps",
		.handler = handle_ps_command,
		.mode = COMMAND_EXEC,
		.help = "list all tasks",
		.usage = "",
	},
	{
		.name = "test_mem_access",
		.handler = handle_test_mem_access_command,
		.mode = COMMAND_EXEC,
		.help = "Test the target's memory access functions",
		.usage = "size",
	},

	COMMAND_REGISTRATION_DONE
};
static int target_register_user_commands(struct command_context *cmd_ctx)
{
	int retval = ERROR_OK;
	retval = target_request_register_commands(cmd_ctx);
	if (retval != ERROR_OK)
		return retval;

	retval = trace_register_commands(cmd_ctx);
	if (retval != ERROR_OK)
		return retval;


	return register_commands(cmd_ctx, NULL, target_exec_command_handlers);
}

const char *target_debug_reason_str(enum target_debug_reason reason)
{
	switch (reason) {
		case DBG_REASON_DBGRQ:
			return "DBGRQ";
		case DBG_REASON_BREAKPOINT:
			return "BREAKPOINT";
		case DBG_REASON_WATCHPOINT:
			return "WATCHPOINT";
		case DBG_REASON_WPTANDBKPT:
			return "WPTANDBKPT";
		case DBG_REASON_SINGLESTEP:
			return "SINGLESTEP";
		case DBG_REASON_NOTHALTED:
			return "NOTHALTED";
		case DBG_REASON_EXIT:
			return "EXIT";
		case DBG_REASON_EXC_CATCH:
			return "EXC_CATCH";
		case DBG_REASON_UNDEFINED:
			return "UNDEFINED";
		default:
			return "UNKNOWN!";
	}
}<|MERGE_RESOLUTION|>--- conflicted
+++ resolved
@@ -3005,35 +3005,9 @@
 			target_reset_examined(target);
 			retval = target_examine_one(target);
 			if (retval != ERROR_OK) {
-<<<<<<< HEAD
 				LOG_TARGET_DEBUG(target, "Examination failed. Polling again in %dms",
 					target->backoff.interval);
 				return retval;
-=======
-				/* 100ms polling interval. Increase interval between polling up to 5000ms */
-				if (target->backoff.times * polling_interval < 5000) {
-					target->backoff.times *= 2;
-					target->backoff.times++;
-				}
-
-				/* Tell GDB to halt the debugger. This allows the user to
-				 * run monitor commands to handle the situation.
-				 */
-				target_call_event_callbacks(target, TARGET_EVENT_GDB_HALT);
-			}
-			if (target->backoff.times > 0) {
-				LOG_TARGET_ERROR(target, "Polling failed, trying to reexamine");
-				target_reset_examined(target);
-				retval = target_examine_one(target);
-				/* Target examination could have failed due to unstable connection,
-				 * but we set the examined flag anyway to repoll it later */
-				if (retval != ERROR_OK) {
-					target_set_examined(target);
-					LOG_TARGET_ERROR(target, "Examination failed, GDB will be halted. Polling again in %dms",
-						 target->backoff.times * polling_interval);
-					return retval;
-				}
->>>>>>> ad87fbd1
 			}
 		}
 	}
