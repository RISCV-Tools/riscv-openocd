--- conflicted
+++ resolved
@@ -1510,11 +1510,7 @@
 	int mode;
 	uint64_t ppn_value;
 	target_addr_t table_address;
-<<<<<<< HEAD
 	const virt2phys_info_t *info;
-=======
-	virt2phys_info_t *info;
->>>>>>> 0f06d943
 	uint64_t pte = 0;
 	int i;
 
@@ -1922,11 +1918,7 @@
 	struct reg_param reg_params[2];
 	int retval;
 
-<<<<<<< HEAD
-	LOG_DEBUG("address=0x%" TARGET_PRIxADDR "; count=0x%x", address, count);
-=======
 	LOG_DEBUG("address=0x%" TARGET_PRIxADDR "; count=0x%" PRIx32, address, count);
->>>>>>> 0f06d943
 
 	static const uint8_t riscv32_crc_code[] = {
 #include "../../contrib/loaders/checksum/riscv32_crc.inc"
@@ -1937,11 +1929,7 @@
 
 	static const uint8_t *crc_code;
 
-<<<<<<< HEAD
-	int xlen = riscv_xlen(target);
-=======
 	unsigned xlen = riscv_xlen(target);
->>>>>>> 0f06d943
 	unsigned crc_code_size;
 	if (xlen == 32) {
 		crc_code = riscv32_crc_code;
@@ -2003,11 +1991,7 @@
 
 	target_free_working_area(target, crc_algorithm);
 
-<<<<<<< HEAD
-	LOG_DEBUG("checksum=0x%x, result=%d", *checksum, retval);
-=======
 	LOG_DEBUG("checksum=0x%" PRIx32 ", result=%d", *checksum, retval);
->>>>>>> 0f06d943
 
 	return retval;
 }
