/*
 * Support for RISC-V, debug version 0.13, which is currently (2/4/17) the
 * latest draft.
 */

#include <assert.h>
#include <stdlib.h>
#include <time.h>

#ifdef HAVE_CONFIG_H
#include "config.h"
#endif

#include "target/target.h"
#include "target/algorithm.h"
#include "target/target_type.h"
#include "log.h"
#include "jtag/jtag.h"
#include "target/register.h"
#include "target/breakpoints.h"
#include "helper/time_support.h"
#include "riscv.h"
#include "rtos/riscv_debug.h"
#include "debug_defines.h"
#include "rtos/rtos.h"
#include "program.h"
#include "asm.h"
#include "batch.h"

#define DMI_DATA1 (DMI_DATA0 + 1)
#define DMI_PROGBUF1 (DMI_PROGBUF0 + 1)

static int riscv013_on_step_or_resume(struct target *target, bool step);
static int riscv013_step_or_resume_current_hart(struct target *target, bool step);
static void riscv013_clear_abstract_error(struct target *target);

/* Implementations of the functions in riscv_info_t. */
static int riscv013_get_register(struct target *target,
		riscv_reg_t *value, int hid, int rid);
static int riscv013_set_register(struct target *target, int hartid, int regid, uint64_t value);
static void riscv013_select_current_hart(struct target *target);
static int riscv013_halt_current_hart(struct target *target);
static int riscv013_resume_current_hart(struct target *target);
static int riscv013_step_current_hart(struct target *target);
static int riscv013_on_halt(struct target *target);
static int riscv013_on_step(struct target *target);
static int riscv013_on_resume(struct target *target);
static bool riscv013_is_halted(struct target *target);
static enum riscv_halt_reason riscv013_halt_reason(struct target *target);
static int riscv013_write_debug_buffer(struct target *target, unsigned index,
		riscv_insn_t d);
static riscv_insn_t riscv013_read_debug_buffer(struct target *target, unsigned
		index);
static int riscv013_execute_debug_buffer(struct target *target);
static void riscv013_fill_dmi_write_u64(struct target *target, char *buf, int a, uint64_t d);
static void riscv013_fill_dmi_read_u64(struct target *target, char *buf, int a);
static int riscv013_dmi_write_u64_bits(struct target *target);
static void riscv013_fill_dmi_nop_u64(struct target *target, char *buf);
static int register_read_direct(struct target *target, uint64_t *value, uint32_t number);
static int register_write_direct(struct target *target, unsigned number,
		uint64_t value);
static int read_memory(struct target *target, target_addr_t address,
		uint32_t size, uint32_t count, uint8_t *buffer);
static int write_memory(struct target *target, target_addr_t address,
		uint32_t size, uint32_t count, const uint8_t *buffer);

/**
 * Since almost everything can be accomplish by scanning the dbus register, all
 * functions here assume dbus is already selected. The exception are functions
 * called directly by OpenOCD, which can't assume anything about what's
 * currently in IR. They should set IR to dbus explicitly.
 */

#define get_field(reg, mask) (((reg) & (mask)) / ((mask) & ~((mask) << 1)))
#define set_field(reg, mask, val) (((reg) & ~(mask)) | (((val) * ((mask) & ~((mask) << 1))) & (mask)))

#define DIM(x)		(sizeof(x)/sizeof(*x))

#define CSR_DCSR_CAUSE_SWBP		1
#define CSR_DCSR_CAUSE_TRIGGER	2
#define CSR_DCSR_CAUSE_DEBUGINT	3
#define CSR_DCSR_CAUSE_STEP		4
#define CSR_DCSR_CAUSE_HALT		5

#define RISCV013_INFO(r) riscv013_info_t *r = get_info(target)

/*** JTAG registers. ***/

typedef enum {
	DMI_OP_NOP = 0,
	DMI_OP_READ = 1,
	DMI_OP_WRITE = 2
} dmi_op_t;
typedef enum {
	DMI_STATUS_SUCCESS = 0,
	DMI_STATUS_FAILED = 2,
	DMI_STATUS_BUSY = 3
} dmi_status_t;

typedef enum {
	RE_OK,
	RE_FAIL,
	RE_AGAIN
} riscv_error_t;

typedef enum slot {
	SLOT0,
	SLOT1,
	SLOT_LAST,
} slot_t;

/*** Debug Bus registers. ***/

#define CMDERR_NONE				0
#define CMDERR_BUSY				1
#define CMDERR_NOT_SUPPORTED	2
#define CMDERR_EXCEPTION		3
#define CMDERR_HALT_RESUME		4
#define CMDERR_OTHER			7

/*** Info about the core being debugged. ***/

struct trigger {
	uint64_t address;
	uint32_t length;
	uint64_t mask;
	uint64_t value;
	bool read, write, execute;
	int unique_id;
};

typedef enum {
	YNM_MAYBE,
	YNM_YES,
	YNM_NO
} yes_no_maybe_t;

typedef struct {
	/* Number of address bits in the dbus register. */
	unsigned abits;
	/* Number of abstract command data registers. */
	unsigned datacount;
	/* Number of words in the Program Buffer. */
	unsigned progbufsize;

	/* We cache the read-only bits of sbcs here. */
	uint32_t sbcs;

	yes_no_maybe_t progbuf_writable;
	/* We only need the address so that we know the alignment of the buffer. */
	riscv_addr_t progbuf_address;

	/* Number of run-test/idle cycles the target requests we do after each dbus
	 * access. */
	unsigned int dtmcontrol_idle;

	/* This value is incremented every time a dbus access comes back as "busy".
	 * It's used to determine how many run-test/idle cycles to feed the target
	 * in between accesses. */
	unsigned int dmi_busy_delay;

	/* This value is increased every time we tried to execute two commands
	 * consecutively, and the second one failed because the previous hadn't
	 * completed yet.  It's used to add extra run-test/idle cycles after
	 * starting a command, so we don't have to waste time checking for busy to
	 * go low. */
	unsigned int ac_busy_delay;

	bool need_strict_step;

	bool abstract_read_csr_supported;
	bool abstract_write_csr_supported;
	bool abstract_read_fpr_supported;
	bool abstract_write_fpr_supported;

	/* When a function returns some error due to a failure indicated by the
	 * target in cmderr, the caller can look here to see what that error was.
	 * (Compare with errno.) */
	uint8_t cmderr;

	/* Some fields from hartinfo. */
	uint8_t datasize;
	uint8_t dataaccess;
	int16_t dataaddr;

	/* The width of the hartsel field. */
	unsigned hartsellen;
} riscv013_info_t;

static riscv013_info_t *get_info(const struct target *target)
{
	riscv_info_t *info = (riscv_info_t *) target->arch_info;
	return (riscv013_info_t *) info->version_specific;
}

static uint32_t hartsel_mask(const struct target *target)
{
	RISCV013_INFO(info);
	return ((1L<<info->hartsellen)-1) << DMI_DMCONTROL_HARTSEL_OFFSET;
}

static void decode_dmi(char *text, unsigned address, unsigned data)
{
	static const struct {
		unsigned address;
		uint64_t mask;
		const char *name;
	} description[] = {
		{ DMI_DMCONTROL, DMI_DMCONTROL_HALTREQ, "haltreq" },
		{ DMI_DMCONTROL, DMI_DMCONTROL_RESUMEREQ, "resumereq" },
		{ DMI_DMCONTROL, DMI_DMCONTROL_HARTRESET, "hartreset" },
		{ DMI_DMCONTROL, DMI_DMCONTROL_HASEL, "hasel" },
		{ DMI_DMCONTROL, ((1L<<10)-1) << DMI_DMCONTROL_HARTSEL_OFFSET, "hartsel" },
		{ DMI_DMCONTROL, DMI_DMCONTROL_NDMRESET, "ndmreset" },
		{ DMI_DMCONTROL, DMI_DMCONTROL_DMACTIVE, "dmactive" },

		{ DMI_DMSTATUS, DMI_DMSTATUS_IMPEBREAK, "impebreak" },
		{ DMI_DMSTATUS, DMI_DMSTATUS_ALLRESUMEACK, "allresumeack" },
		{ DMI_DMSTATUS, DMI_DMSTATUS_ANYRESUMEACK, "anyresumeack" },
		{ DMI_DMSTATUS, DMI_DMSTATUS_ALLNONEXISTENT, "allnonexistent" },
		{ DMI_DMSTATUS, DMI_DMSTATUS_ANYNONEXISTENT, "anynonexistent" },
		{ DMI_DMSTATUS, DMI_DMSTATUS_ALLUNAVAIL, "allunavail" },
		{ DMI_DMSTATUS, DMI_DMSTATUS_ANYUNAVAIL, "anyunavail" },
		{ DMI_DMSTATUS, DMI_DMSTATUS_ALLRUNNING, "allrunning" },
		{ DMI_DMSTATUS, DMI_DMSTATUS_ANYRUNNING, "anyrunning" },
		{ DMI_DMSTATUS, DMI_DMSTATUS_ALLHALTED, "allhalted" },
		{ DMI_DMSTATUS, DMI_DMSTATUS_ANYHALTED, "anyhalted" },
		{ DMI_DMSTATUS, DMI_DMSTATUS_AUTHENTICATED, "authenticated" },
		{ DMI_DMSTATUS, DMI_DMSTATUS_AUTHBUSY, "authbusy" },
		{ DMI_DMSTATUS, DMI_DMSTATUS_DEVTREEVALID, "devtreevalid" },
		{ DMI_DMSTATUS, DMI_DMSTATUS_VERSION, "version" },

		{ DMI_ABSTRACTCS, DMI_ABSTRACTCS_PROGBUFSIZE, "progbufsize" },
		{ DMI_ABSTRACTCS, DMI_ABSTRACTCS_BUSY, "busy" },
		{ DMI_ABSTRACTCS, DMI_ABSTRACTCS_CMDERR, "cmderr" },
		{ DMI_ABSTRACTCS, DMI_ABSTRACTCS_DATACOUNT, "datacount" },

		{ DMI_COMMAND, DMI_COMMAND_CMDTYPE, "cmdtype" },

		{ DMI_SBCS, DMI_SBCS_SBREADONADDR, "sbreadonaddr" },
		{ DMI_SBCS, DMI_SBCS_SBACCESS, "sbaccess" },
		{ DMI_SBCS, DMI_SBCS_SBAUTOINCREMENT, "sbautoincrement" },
		{ DMI_SBCS, DMI_SBCS_SBREADONDATA, "sbreadondata" },
		{ DMI_SBCS, DMI_SBCS_SBERROR, "sberror" },
		{ DMI_SBCS, DMI_SBCS_SBASIZE, "sbasize" },
		{ DMI_SBCS, DMI_SBCS_SBACCESS128, "sbaccess128" },
		{ DMI_SBCS, DMI_SBCS_SBACCESS64, "sbaccess64" },
		{ DMI_SBCS, DMI_SBCS_SBACCESS32, "sbaccess32" },
		{ DMI_SBCS, DMI_SBCS_SBACCESS16, "sbaccess16" },
		{ DMI_SBCS, DMI_SBCS_SBACCESS8, "sbaccess8" },
	};

	text[0] = 0;
	for (unsigned i = 0; i < DIM(description); i++) {
		if (description[i].address == address) {
			uint64_t mask = description[i].mask;
			unsigned value = get_field(data, mask);
			if (value) {
				if (i > 0)
					*(text++) = ' ';
				if (mask & (mask >> 1)) {
					/* If the field is more than 1 bit wide. */
					sprintf(text, "%s=%d", description[i].name, value);
				} else {
					strcpy(text, description[i].name);
				}
				text += strlen(text);
			}
		}
	}
}

static void dump_field(const struct scan_field *field)
{
	static const char * const op_string[] = {"-", "r", "w", "?"};
	static const char * const status_string[] = {"+", "?", "F", "b"};

	if (debug_level < LOG_LVL_DEBUG)
		return;

	uint64_t out = buf_get_u64(field->out_value, 0, field->num_bits);
	unsigned int out_op = get_field(out, DTM_DMI_OP);
	unsigned int out_data = get_field(out, DTM_DMI_DATA);
	unsigned int out_address = out >> DTM_DMI_ADDRESS_OFFSET;

	uint64_t in = buf_get_u64(field->in_value, 0, field->num_bits);
	unsigned int in_op = get_field(in, DTM_DMI_OP);
	unsigned int in_data = get_field(in, DTM_DMI_DATA);
	unsigned int in_address = in >> DTM_DMI_ADDRESS_OFFSET;

	log_printf_lf(LOG_LVL_DEBUG,
			__FILE__, __LINE__, "scan",
			"%db %s %08x @%02x -> %s %08x @%02x",
			field->num_bits,
			op_string[out_op], out_data, out_address,
			status_string[in_op], in_data, in_address);

	char out_text[500];
	char in_text[500];
	decode_dmi(out_text, out_address, out_data);
	decode_dmi(in_text, in_address, in_data);
	if (in_text[0] || out_text[0]) {
		log_printf_lf(LOG_LVL_DEBUG, __FILE__, __LINE__, "scan", "%s -> %s",
				out_text, in_text);
	}
}

/*** Utility functions. ***/

static void select_dmi(struct target *target)
{
	static uint8_t ir_dmi[1] = {DTM_DMI};
	struct scan_field field = {
		.num_bits = target->tap->ir_length,
		.out_value = ir_dmi,
		.in_value = NULL,
		.check_value = NULL,
		.check_mask = NULL
	};

	jtag_add_ir_scan(target->tap, &field, TAP_IDLE);
}

static uint32_t dtmcontrol_scan(struct target *target, uint32_t out)
{
	struct scan_field field;
	uint8_t in_value[4];
	uint8_t out_value[4];

	buf_set_u32(out_value, 0, 32, out);

	jtag_add_ir_scan(target->tap, &select_dtmcontrol, TAP_IDLE);

	field.num_bits = 32;
	field.out_value = out_value;
	field.in_value = in_value;
	jtag_add_dr_scan(target->tap, 1, &field, TAP_IDLE);

	/* Always return to dmi. */
	select_dmi(target);

	int retval = jtag_execute_queue();
	if (retval != ERROR_OK) {
		LOG_ERROR("failed jtag scan: %d", retval);
		return retval;
	}

	uint32_t in = buf_get_u32(field.in_value, 0, 32);
	LOG_DEBUG("DTMCS: 0x%x -> 0x%x", out, in);

	return in;
}

static void increase_dmi_busy_delay(struct target *target)
{
	riscv013_info_t *info = get_info(target);
	info->dmi_busy_delay += info->dmi_busy_delay / 10 + 1;
	LOG_DEBUG("dtmcontrol_idle=%d, dmi_busy_delay=%d, ac_busy_delay=%d",
			info->dtmcontrol_idle, info->dmi_busy_delay,
			info->ac_busy_delay);

	dtmcontrol_scan(target, DTM_DTMCS_DMIRESET);
}

/**
 * exec: If this is set, assume the scan results in an execution, so more
 * run-test/idle cycles may be required.
 */
static dmi_status_t dmi_scan(struct target *target, uint16_t *address_in,
		uint32_t *data_in, dmi_op_t op, uint16_t address_out, uint32_t data_out,
		bool exec)
{
	riscv013_info_t *info = get_info(target);
	uint8_t in[8] = {0};
	uint8_t out[8];
	struct scan_field field = {
		.num_bits = info->abits + DTM_DMI_OP_LENGTH + DTM_DMI_DATA_LENGTH,
		.out_value = out,
		.in_value = in
	};

	assert(info->abits != 0);

	buf_set_u32(out, DTM_DMI_OP_OFFSET, DTM_DMI_OP_LENGTH, op);
	buf_set_u32(out, DTM_DMI_DATA_OFFSET, DTM_DMI_DATA_LENGTH, data_out);
	buf_set_u32(out, DTM_DMI_ADDRESS_OFFSET, info->abits, address_out);

	/* Assume dbus is already selected. */
	jtag_add_dr_scan(target->tap, 1, &field, TAP_IDLE);

	int idle_count = info->dmi_busy_delay;
	if (exec)
		idle_count += info->ac_busy_delay;

	if (idle_count)
		jtag_add_runtest(idle_count, TAP_IDLE);

	int retval = jtag_execute_queue();
	if (retval != ERROR_OK) {
		LOG_ERROR("dmi_scan failed jtag scan");
		return DMI_STATUS_FAILED;
	}

	if (data_in)
		*data_in = buf_get_u32(in, DTM_DMI_DATA_OFFSET, DTM_DMI_DATA_LENGTH);

	if (address_in)
		*address_in = buf_get_u32(in, DTM_DMI_ADDRESS_OFFSET, info->abits);

	dump_field(&field);

	return buf_get_u32(in, DTM_DMI_OP_OFFSET, DTM_DMI_OP_LENGTH);
}

static uint32_t dmi_read(struct target *target, uint16_t address)
{
	select_dmi(target);

	dmi_status_t status;
	uint16_t address_in;

	unsigned i = 0;

	/* This first loop ensures that the read request was actually sent
	 * to the target. Note that if for some reason this stays busy,
	 * it is actually due to the previous dmi_read or dmi_write. */
	for (i = 0; i < 256; i++) {
		status = dmi_scan(target, NULL, NULL, DMI_OP_READ, address, 0,
				false);
		if (status == DMI_STATUS_BUSY) {
			increase_dmi_busy_delay(target);
		} else if (status == DMI_STATUS_SUCCESS) {
			break;
		} else {
			LOG_ERROR("failed read from 0x%x, status=%d", address, status);
			break;
		}
	}

	if (status != DMI_STATUS_SUCCESS) {
		LOG_ERROR("Failed read from 0x%x; status=%d", address, status);
		return ~0;
	}

	/* This second loop ensures that we got the read
	 * data back. Note that NOP can result in a 'busy' result as well, but
	 * that would be noticed on the next DMI access we do. */
	uint32_t value;
	for (i = 0; i < 256; i++) {
		status = dmi_scan(target, &address_in, &value, DMI_OP_NOP, address, 0,
				false);
		if (status == DMI_STATUS_BUSY) {
			increase_dmi_busy_delay(target);
		} else if (status == DMI_STATUS_SUCCESS) {
			break;
		} else {
			LOG_ERROR("failed read (NOP) at 0x%x, status=%d", address, status);
			break;
		}
	}

	if (status != DMI_STATUS_SUCCESS) {
		if (status == DMI_STATUS_FAILED) {
			LOG_ERROR("Failed read (NOP) from 0x%x; status=%d", address, status);
		} else {
			LOG_ERROR("Failed read (NOP) from 0x%x; value=0x%x, status=%d",
					address, value, status);
		}
		return ~0;
	}

	return value;
}

static int dmi_write(struct target *target, uint16_t address, uint64_t value)
{
	select_dmi(target);
	dmi_status_t status = DMI_STATUS_BUSY;
	unsigned i = 0;

	/* The first loop ensures that we successfully sent the write request. */
	for (i = 0; i < 256; i++) {
		status = dmi_scan(target, NULL, NULL, DMI_OP_WRITE, address, value,
				address == DMI_COMMAND);
		if (status == DMI_STATUS_BUSY) {
			increase_dmi_busy_delay(target);
		} else if (status == DMI_STATUS_SUCCESS) {
			break;
		} else {
			LOG_ERROR("failed write to 0x%x, status=%d", address, status);
			break;
		}
	}

	if (status != DMI_STATUS_SUCCESS) {
		LOG_ERROR("Failed write to 0x%x;, status=%d",
				address, status);
		return ERROR_FAIL;
	}

	/* The second loop isn't strictly necessary, but would ensure that the
	 * write is complete/ has no non-busy errors before returning from this
	 * function. */
	for (i = 0; i < 256; i++) {
		status = dmi_scan(target, NULL, NULL, DMI_OP_NOP, address, 0,
				false);
		if (status == DMI_STATUS_BUSY) {
			increase_dmi_busy_delay(target);
		} else if (status == DMI_STATUS_SUCCESS) {
			break;
		} else {
			LOG_ERROR("failed write (NOP) at 0x%x, status=%d", address, status);
			break;
		}
	}
	if (status != DMI_STATUS_SUCCESS) {
		LOG_ERROR("failed to write (NOP) 0x%" PRIx64 " to 0x%x; status=%d", value, address, status);
		return ERROR_FAIL;
	}

	return ERROR_OK;
}

static void increase_ac_busy_delay(struct target *target)
{
	riscv013_info_t *info = get_info(target);
	info->ac_busy_delay += info->ac_busy_delay / 10 + 1;
	LOG_DEBUG("dtmcontrol_idle=%d, dmi_busy_delay=%d, ac_busy_delay=%d",
			info->dtmcontrol_idle, info->dmi_busy_delay,
			info->ac_busy_delay);
}

uint32_t abstract_register_size(unsigned width)
{
	switch (width) {
		case 32:
			return set_field(0, AC_ACCESS_REGISTER_SIZE, 2);
		case 64:
			return set_field(0, AC_ACCESS_REGISTER_SIZE, 3);
			break;
		case 128:
			return set_field(0, AC_ACCESS_REGISTER_SIZE, 4);
			break;
		default:
			LOG_ERROR("Unsupported register width: %d", width);
			return 0;
	}
}

static int wait_for_idle(struct target *target, uint32_t *abstractcs)
{
	RISCV013_INFO(info);
	time_t start = time(NULL);
	while (1) {
		*abstractcs = dmi_read(target, DMI_ABSTRACTCS);

		if (get_field(*abstractcs, DMI_ABSTRACTCS_BUSY) == 0)
			return ERROR_OK;

		if (time(NULL) - start > riscv_command_timeout_sec) {
			info->cmderr = get_field(*abstractcs, DMI_ABSTRACTCS_CMDERR);
			if (info->cmderr != CMDERR_NONE) {
				const char *errors[8] = {
					"none",
					"busy",
					"not supported",
					"exception",
					"halt/resume",
					"reserved",
					"reserved",
					"other" };

				LOG_ERROR("Abstract command ended in error '%s' (abstractcs=0x%x)",
						errors[info->cmderr], *abstractcs);
			}

			LOG_ERROR("Timed out after %ds waiting for busy to go low (abstractcs=0x%x). "
					"Increase the timeout with riscv set_command_timeout_sec.",
					riscv_command_timeout_sec,
					*abstractcs);
			return ERROR_FAIL;
		}
	}
}

static int execute_abstract_command(struct target *target, uint32_t command)
{
	RISCV013_INFO(info);
	LOG_DEBUG("command=0x%x", command);
	dmi_write(target, DMI_COMMAND, command);

	{
		uint32_t abstractcs = 0;
		wait_for_idle(target, &abstractcs);
	}

	uint32_t cs = dmi_read(target, DMI_ABSTRACTCS);
	info->cmderr = get_field(cs, DMI_ABSTRACTCS_CMDERR);
	if (info->cmderr != 0) {
		LOG_DEBUG("command 0x%x failed; abstractcs=0x%x", command, cs);
		/* Clear the error. */
		dmi_write(target, DMI_ABSTRACTCS, set_field(0, DMI_ABSTRACTCS_CMDERR,
					info->cmderr));
		return ERROR_FAIL;
	}

	return ERROR_OK;
}

static riscv_reg_t read_abstract_arg(struct target *target, unsigned index)
{
	riscv_reg_t value = 0;
	unsigned xlen = riscv_xlen(target);
	unsigned offset = index * xlen / 32;
	switch (xlen) {
		default:
			LOG_ERROR("Unsupported xlen: %d", xlen);
			return ~0;
		case 64:
			value |= ((uint64_t) dmi_read(target, DMI_DATA0 + offset + 1)) << 32;
		case 32:
			value |= dmi_read(target, DMI_DATA0 + offset);
	}
	return value;
}

static int write_abstract_arg(struct target *target, unsigned index,
		riscv_reg_t value)
{
	unsigned xlen = riscv_xlen(target);
	unsigned offset = index * xlen / 32;
	switch (xlen) {
		default:
			LOG_ERROR("Unsupported xlen: %d", xlen);
			return ~0;
		case 64:
			dmi_write(target, DMI_DATA0 + offset + 1, value >> 32);
		case 32:
			dmi_write(target, DMI_DATA0 + offset, value);
	}
	return ERROR_OK;
}

/**
 * @size in bits
 */
static uint32_t access_register_command(uint32_t number, unsigned size,
		uint32_t flags)
{
	uint32_t command = set_field(0, DMI_COMMAND_CMDTYPE, 0);
	switch (size) {
		case 32:
			command = set_field(command, AC_ACCESS_REGISTER_SIZE, 2);
			break;
		case 64:
			command = set_field(command, AC_ACCESS_REGISTER_SIZE, 3);
			break;
		default:
			assert(0);
	}

	if (number <= GDB_REGNO_XPR31) {
		command = set_field(command, AC_ACCESS_REGISTER_REGNO,
				0x1000 + number - GDB_REGNO_ZERO);
	} else if (number >= GDB_REGNO_FPR0 && number <= GDB_REGNO_FPR31) {
		command = set_field(command, AC_ACCESS_REGISTER_REGNO,
				0x1020 + number - GDB_REGNO_FPR0);
	} else if (number >= GDB_REGNO_CSR0 && number <= GDB_REGNO_CSR4095) {
		command = set_field(command, AC_ACCESS_REGISTER_REGNO,
				number - GDB_REGNO_CSR0);
	} else {
		assert(0);
	}

	command |= flags;

	return command;
}

static int register_read_abstract(struct target *target, uint64_t *value,
		uint32_t number, unsigned size)
{
	RISCV013_INFO(info);

	if (number >= GDB_REGNO_FPR0 && number <= GDB_REGNO_FPR31 &&
			!info->abstract_read_fpr_supported)
		return ERROR_FAIL;
	if (number >= GDB_REGNO_CSR0 && number <= GDB_REGNO_CSR4095 &&
			!info->abstract_read_csr_supported)
		return ERROR_FAIL;

	uint32_t command = access_register_command(number, size,
			AC_ACCESS_REGISTER_TRANSFER);

	int result = execute_abstract_command(target, command);
	if (result != ERROR_OK) {
		if (info->cmderr == CMDERR_NOT_SUPPORTED) {
			if (number >= GDB_REGNO_FPR0 && number <= GDB_REGNO_FPR31) {
				info->abstract_read_fpr_supported = false;
				LOG_INFO("Disabling abstract command reads from FPRs.");
			} else if (number >= GDB_REGNO_CSR0 && number <= GDB_REGNO_CSR4095) {
				info->abstract_read_csr_supported = false;
				LOG_INFO("Disabling abstract command reads from CSRs.");
			}
		}
		return result;
	}

	if (value)
		*value = read_abstract_arg(target, 0);

	return ERROR_OK;
}

static int register_write_abstract(struct target *target, uint32_t number,
		uint64_t value, unsigned size)
{
	RISCV013_INFO(info);

	if (number >= GDB_REGNO_FPR0 && number <= GDB_REGNO_FPR31 &&
			!info->abstract_write_fpr_supported)
		return ERROR_FAIL;
	if (number >= GDB_REGNO_CSR0 && number <= GDB_REGNO_CSR4095 &&
			!info->abstract_write_csr_supported)
		return ERROR_FAIL;

	uint32_t command = access_register_command(number, size,
			AC_ACCESS_REGISTER_TRANSFER |
			AC_ACCESS_REGISTER_WRITE);

	if (write_abstract_arg(target, 0, value) != ERROR_OK)
		return ERROR_FAIL;

	int result = execute_abstract_command(target, command);
	if (result != ERROR_OK) {
		if (info->cmderr == CMDERR_NOT_SUPPORTED) {
			if (number >= GDB_REGNO_FPR0 && number <= GDB_REGNO_FPR31) {
				info->abstract_write_fpr_supported = false;
				LOG_INFO("Disabling abstract command writes to FPRs.");
			} else if (number >= GDB_REGNO_CSR0 && number <= GDB_REGNO_CSR4095) {
				info->abstract_write_csr_supported = false;
				LOG_INFO("Disabling abstract command writes to CSRs.");
			}
		}
		return result;
	}

	return ERROR_OK;
}

static int examine_progbuf(struct target *target)
{
	riscv013_info_t *info = get_info(target);

	if (info->progbuf_writable != YNM_MAYBE)
		return ERROR_OK;

	/* Figure out if progbuf is writable. */

	if (info->progbufsize < 1) {
		info->progbuf_writable = YNM_NO;
		LOG_INFO("No program buffer present.");
		return ERROR_OK;
	}

	uint64_t s0;
	if (register_read_direct(target, &s0, GDB_REGNO_S0) != ERROR_OK)
		return ERROR_FAIL;

	struct riscv_program program;
	riscv_program_init(&program, target);
	riscv_program_insert(&program, auipc(S0));
	if (riscv_program_exec(&program, target) != ERROR_OK)
		return ERROR_FAIL;

	if (register_read_direct(target, &info->progbuf_address, GDB_REGNO_S0) != ERROR_OK)
		return ERROR_FAIL;

	riscv_program_init(&program, target);
	riscv_program_insert(&program, sw(S0, S0, 0));
	int result = riscv_program_exec(&program, target);

	if (register_write_direct(target, GDB_REGNO_S0, s0) != ERROR_OK)
		return ERROR_FAIL;

	if (result != ERROR_OK) {
		/* This program might have failed if the program buffer is not
		 * writable. */
		info->progbuf_writable = YNM_NO;
		return ERROR_OK;
	}

	uint32_t written = dmi_read(target, DMI_PROGBUF0);
	if (written == (uint32_t) info->progbuf_address) {
		LOG_INFO("progbuf is writable at 0x%" TARGET_PRIxADDR,
				info->progbuf_address);
		info->progbuf_writable = YNM_YES;

	} else {
		LOG_INFO("progbuf is not writeable at 0x%" TARGET_PRIxADDR,
				info->progbuf_address);
		info->progbuf_writable = YNM_NO;
	}

	return ERROR_OK;
}

typedef enum {
	SPACE_DMI_DATA,
	SPACE_DMI_PROGBUF,
	SPACE_DMI_RAM
} memory_space_t;

typedef struct {
	/* How can the debugger access this memory? */
	memory_space_t memory_space;
	/* Memory address to access the scratch memory from the hart. */
	riscv_addr_t hart_address;
	/* Memory address to access the scratch memory from the debugger. */
	riscv_addr_t debug_address;
} scratch_mem_t;

/**
 * Find some scratch memory to be used with the given program.
 */
static int scratch_find(struct target *target,
		scratch_mem_t *scratch,
		struct riscv_program *program,
		unsigned size_bytes)
{
	riscv013_info_t *info = get_info(target);

	riscv_addr_t alignment = 1;
	while (alignment < size_bytes)
		alignment *= 2;

	if (info->dataaccess == 1) {
		/* Sign extend dataaddr. */
		scratch->hart_address = info->dataaddr;
		if (info->dataaddr & (1<<11))
			scratch->hart_address |= 0xfffffffffffff000ULL;
		/* Align. */
		scratch->hart_address = (scratch->hart_address + alignment - 1) & ~(alignment - 1);

		if ((size_bytes + scratch->hart_address - info->dataaddr + 3) / 4 >=
				info->datasize) {
			scratch->memory_space = SPACE_DMI_DATA;
			scratch->debug_address = (scratch->hart_address - info->dataaddr) / 4;
			return ERROR_OK;
		}
	}

	if (examine_progbuf(target) != ERROR_OK)
		return ERROR_FAIL;

	/* Allow for ebreak at the end of the program. */
	unsigned program_size = (program->instruction_count + 1) * 4;
	scratch->hart_address = (info->progbuf_address + program_size + alignment - 1) &
		~(alignment - 1);
	if ((size_bytes + scratch->hart_address - info->progbuf_address + 3) / 4 >=
			info->progbufsize) {
		scratch->memory_space = SPACE_DMI_PROGBUF;
		scratch->debug_address = (scratch->hart_address - info->progbuf_address) / 4;
		return ERROR_OK;
	}

	if (riscv_use_scratch_ram) {
		scratch->hart_address = (riscv_scratch_ram_address + alignment - 1) &
			~(alignment - 1);
		scratch->memory_space = SPACE_DMI_RAM;
		scratch->debug_address = scratch->hart_address;
		return ERROR_OK;
	}

	LOG_ERROR("Couldn't find %d bytes of scratch RAM to use. Please configure "
			"an address with 'riscv set_scratch_ram'.", size_bytes);
	return ERROR_FAIL;
}

static int scratch_read64(struct target *target, scratch_mem_t *scratch,
		uint64_t *value)
{
	switch (scratch->memory_space) {
		case SPACE_DMI_DATA:
			*value = dmi_read(target, DMI_DATA0 + scratch->debug_address);
			*value |= ((uint64_t) dmi_read(target, DMI_DATA1 +
						scratch->debug_address)) << 32;
			break;
		case SPACE_DMI_PROGBUF:
			*value = dmi_read(target, DMI_PROGBUF0 + scratch->debug_address);
			*value |= ((uint64_t) dmi_read(target, DMI_PROGBUF1 +
						scratch->debug_address)) << 32;
			break;
		case SPACE_DMI_RAM:
			{
				uint8_t buffer[8];
				if (read_memory(target, scratch->debug_address, 4, 2, buffer) != ERROR_OK)
					return ERROR_FAIL;
				*value = buffer[0] |
					(((uint64_t) buffer[1]) << 8) |
					(((uint64_t) buffer[2]) << 16) |
					(((uint64_t) buffer[3]) << 24) |
					(((uint64_t) buffer[4]) << 32) |
					(((uint64_t) buffer[5]) << 40) |
					(((uint64_t) buffer[6]) << 48) |
					(((uint64_t) buffer[7]) << 56);
			}
			break;
	}
	return ERROR_OK;
}

static int scratch_write64(struct target *target, scratch_mem_t *scratch,
		uint64_t value)
{
	switch (scratch->memory_space) {
		case SPACE_DMI_DATA:
			dmi_write(target, DMI_DATA0 + scratch->debug_address, value);
			dmi_write(target, DMI_DATA1 + scratch->debug_address, value >> 32);
			break;
		case SPACE_DMI_PROGBUF:
			dmi_write(target, DMI_PROGBUF0 + scratch->debug_address, value);
			dmi_write(target, DMI_PROGBUF1 + scratch->debug_address, value >> 32);
			break;
		case SPACE_DMI_RAM:
			{
				uint8_t buffer[8] = {
					value,
					value >> 8,
					value >> 16,
					value >> 24,
					value >> 32,
					value >> 40,
					value >> 48,
					value >> 56
				};
				if (write_memory(target, scratch->debug_address, 4, 2, buffer) != ERROR_OK)
					return ERROR_FAIL;
			}
			break;
	}
	return ERROR_OK;
}

static int register_write_direct(struct target *target, unsigned number,
		uint64_t value)
{
	LOG_DEBUG("[%d] reg[0x%x] <- 0x%" PRIx64, riscv_current_hartid(target),
			number, value);

	int result = register_write_abstract(target, number, value,
			riscv_xlen(target));
	if (result == ERROR_OK)
		return ERROR_OK;

	struct riscv_program program;
	riscv_program_init(&program, target);

	uint64_t s0;
	if (register_read_direct(target, &s0, GDB_REGNO_S0) != ERROR_OK)
		return ERROR_FAIL;

	if (number >= GDB_REGNO_FPR0 && number <= GDB_REGNO_FPR31 &&
			riscv_supports_extension(target, 'D') &&
			riscv_xlen(target) < 64) {
		/* There are no instructions to move all the bits from a register, so
		 * we need to use some scratch RAM. */
		riscv_program_insert(&program, fld(number - GDB_REGNO_FPR0, S0, 0));

		scratch_mem_t scratch;
		if (scratch_find(target, &scratch, &program, 8) != ERROR_OK)
			return ERROR_FAIL;

		if (register_write_direct(target, GDB_REGNO_S0, scratch.hart_address)
				!= ERROR_OK)
			return ERROR_FAIL;

		if (scratch_write64(target, &scratch, value) != ERROR_OK)
			return ERROR_FAIL;

	} else {
		if (register_write_direct(target, GDB_REGNO_S0, value) != ERROR_OK)
			return ERROR_FAIL;

		if (number >= GDB_REGNO_FPR0 && number <= GDB_REGNO_FPR31) {
			if (riscv_supports_extension(target, 'D'))
				riscv_program_insert(&program, fmv_d_x(number - GDB_REGNO_FPR0, S0));
			else
				riscv_program_insert(&program, fmv_w_x(number - GDB_REGNO_FPR0, S0));
		} else if (number >= GDB_REGNO_CSR0 && number <= GDB_REGNO_CSR4095) {
			riscv_program_csrw(&program, S0, number);
		} else {
			LOG_ERROR("Unsupported register (enum gdb_regno)(%d)", number);
			return ERROR_FAIL;
		}
	}

	int exec_out = riscv_program_exec(&program, target);

	/* Restore S0. */
	if (register_write_direct(target, GDB_REGNO_S0, s0) != ERROR_OK)
		return ERROR_FAIL;

	return exec_out;
}

/** Actually read registers from the target right now. */
static int register_read_direct(struct target *target, uint64_t *value, uint32_t number)
{
	int result = register_read_abstract(target, value, number,
			riscv_xlen(target));

	if (result != ERROR_OK) {
		assert(number != GDB_REGNO_S0);

		struct riscv_program program;
		riscv_program_init(&program, target);

		scratch_mem_t scratch;
		bool use_scratch = false;

		uint64_t s0;
		if (register_read_direct(target, &s0, GDB_REGNO_S0) != ERROR_OK)
			return ERROR_FAIL;

		/* Write program to move data into s0. */

		uint64_t mstatus;
		if (number >= GDB_REGNO_FPR0 && number <= GDB_REGNO_FPR31) {
			if (register_read_direct(target, &mstatus, GDB_REGNO_MSTATUS) != ERROR_OK)
				return ERROR_FAIL;
			if ((mstatus & MSTATUS_FS) == 0)
				if (register_write_direct(target, GDB_REGNO_MSTATUS,
							set_field(mstatus, MSTATUS_FS, 1)) != ERROR_OK)
					return ERROR_FAIL;

			if (riscv_supports_extension(target, 'D') && riscv_xlen(target) < 64) {
				/* There are no instructions to move all the bits from a
				 * register, so we need to use some scratch RAM. */
				riscv_program_insert(&program, fsd(number - GDB_REGNO_FPR0, S0,
							0));

				if (scratch_find(target, &scratch, &program, 8) != ERROR_OK)
					return ERROR_FAIL;
				use_scratch = true;

				if (register_write_direct(target, GDB_REGNO_S0,
							scratch.hart_address) != ERROR_OK)
					return ERROR_FAIL;
			} else if (riscv_supports_extension(target, 'D')) {
				riscv_program_insert(&program, fmv_x_d(S0, number - GDB_REGNO_FPR0));
			} else {
				riscv_program_insert(&program, fmv_x_w(S0, number - GDB_REGNO_FPR0));
			}
		} else if (number >= GDB_REGNO_CSR0 && number <= GDB_REGNO_CSR4095) {
			riscv_program_csrr(&program, S0, number);
		} else {
			LOG_ERROR("Unsupported register (enum gdb_regno)(%d)", number);
			return ERROR_FAIL;
		}

		/* Execute program. */
		result = riscv_program_exec(&program, target);

		if (use_scratch) {
			if (scratch_read64(target, &scratch, value) != ERROR_OK)
				return ERROR_FAIL;
		} else {
			/* Read S0 */
			if (register_read_direct(target, value, GDB_REGNO_S0) != ERROR_OK)
				return ERROR_FAIL;
		}

		if (number >= GDB_REGNO_FPR0 && number <= GDB_REGNO_FPR31 &&
				(mstatus & MSTATUS_FS) == 0)
			if (register_write_direct(target, GDB_REGNO_MSTATUS, mstatus) != ERROR_OK)
				return ERROR_FAIL;

		/* Restore S0. */
		if (register_write_direct(target, GDB_REGNO_S0, s0) != ERROR_OK)
			return ERROR_FAIL;
	}

	if (result == ERROR_OK) {
		LOG_DEBUG("[%d] reg[0x%x] = 0x%" PRIx64, riscv_current_hartid(target),
				number, *value);
	}

	return result;
}

/*** OpenOCD target functions. ***/

static int init_target(struct command_context *cmd_ctx,
		struct target *target)
{
	LOG_DEBUG("init");
	riscv_info_t *generic_info = (riscv_info_t *) target->arch_info;

	generic_info->get_register = &riscv013_get_register;
	generic_info->set_register = &riscv013_set_register;
	generic_info->select_current_hart = &riscv013_select_current_hart;
	generic_info->is_halted = &riscv013_is_halted;
	generic_info->halt_current_hart = &riscv013_halt_current_hart;
	generic_info->resume_current_hart = &riscv013_resume_current_hart;
	generic_info->step_current_hart = &riscv013_step_current_hart;
	generic_info->on_halt = &riscv013_on_halt;
	generic_info->on_resume = &riscv013_on_resume;
	generic_info->on_step = &riscv013_on_step;
	generic_info->halt_reason = &riscv013_halt_reason;
	generic_info->read_debug_buffer = &riscv013_read_debug_buffer;
	generic_info->write_debug_buffer = &riscv013_write_debug_buffer;
	generic_info->execute_debug_buffer = &riscv013_execute_debug_buffer;
	generic_info->fill_dmi_write_u64 = &riscv013_fill_dmi_write_u64;
	generic_info->fill_dmi_read_u64 = &riscv013_fill_dmi_read_u64;
	generic_info->fill_dmi_nop_u64 = &riscv013_fill_dmi_nop_u64;
	generic_info->dmi_write_u64_bits = &riscv013_dmi_write_u64_bits;
	generic_info->version_specific = calloc(1, sizeof(riscv013_info_t));
	if (!generic_info->version_specific)
		return ERROR_FAIL;
	riscv013_info_t *info = get_info(target);

	info->progbufsize = -1;

	info->dmi_busy_delay = 0;
	info->ac_busy_delay = 0;

	/* Assume all these abstract commands are supported until we learn
	 * otherwise.
	 * TODO: The spec allows eg. one CSR to be able to be accessed abstractly
	 * while another one isn't. We don't track that this closely here, but in
	 * the future we probably should. */
	info->abstract_read_csr_supported = true;
	info->abstract_write_csr_supported = true;
	info->abstract_read_fpr_supported = true;
	info->abstract_write_fpr_supported = true;

	return ERROR_OK;
}

static void deinit_target(struct target *target)
{
	LOG_DEBUG("riscv_deinit_target()");
	riscv_info_t *info = (riscv_info_t *) target->arch_info;
	free(info->version_specific);
	info->version_specific = NULL;
}

static int examine(struct target *target)
{
	/* Don't need to select dbus, since the first thing we do is read dtmcontrol. */

	uint32_t dtmcontrol = dtmcontrol_scan(target, 0);
	LOG_DEBUG("dtmcontrol=0x%x", dtmcontrol);
	LOG_DEBUG("  dmireset=%d", get_field(dtmcontrol, DTM_DTMCS_DMIRESET));
	LOG_DEBUG("  idle=%d", get_field(dtmcontrol, DTM_DTMCS_IDLE));
	LOG_DEBUG("  dmistat=%d", get_field(dtmcontrol, DTM_DTMCS_DMISTAT));
	LOG_DEBUG("  abits=%d", get_field(dtmcontrol, DTM_DTMCS_ABITS));
	LOG_DEBUG("  version=%d", get_field(dtmcontrol, DTM_DTMCS_VERSION));
	if (dtmcontrol == 0) {
		LOG_ERROR("dtmcontrol is 0. Check JTAG connectivity/board power.");
		return ERROR_FAIL;
	}
	if (get_field(dtmcontrol, DTM_DTMCS_VERSION) != 1) {
		LOG_ERROR("Unsupported DTM version %d. (dtmcontrol=0x%x)",
				get_field(dtmcontrol, DTM_DTMCS_VERSION), dtmcontrol);
		return ERROR_FAIL;
	}

	riscv013_info_t *info = get_info(target);
	info->abits = get_field(dtmcontrol, DTM_DTMCS_ABITS);
	info->dtmcontrol_idle = get_field(dtmcontrol, DTM_DTMCS_IDLE);

	uint32_t dmstatus = dmi_read(target, DMI_DMSTATUS);
	LOG_DEBUG("dmstatus:  0x%08x", dmstatus);
	if (get_field(dmstatus, DMI_DMSTATUS_VERSION) != 2) {
		LOG_ERROR("OpenOCD only supports Debug Module version 2, not %d "
				"(dmstatus=0x%x)", get_field(dmstatus, DMI_DMSTATUS_VERSION), dmstatus);
		return ERROR_FAIL;
	}

	/* Reset the Debug Module. */
	uint32_t max_hartsel_mask = ((1L<<10)-1) << DMI_DMCONTROL_HARTSEL_OFFSET;
	dmi_write(target, DMI_DMCONTROL, max_hartsel_mask);
	dmi_write(target, DMI_DMCONTROL, max_hartsel_mask | DMI_DMCONTROL_DMACTIVE);
	uint32_t dmcontrol = dmi_read(target, DMI_DMCONTROL);
<<<<<<< HEAD
	LOG_DEBUG("dmcontrol: 0x%08x", dmcontrol);
=======
>>>>>>> ec543bdc

	if (!get_field(dmcontrol, DMI_DMCONTROL_DMACTIVE)) {
		LOG_ERROR("Debug Module did not become active. dmcontrol=0x%x",
				dmcontrol);
		return ERROR_FAIL;
	}

<<<<<<< HEAD
	uint32_t hartinfo = dmi_read(target, DMI_HARTINFO);
	LOG_DEBUG("hartinfo:  0x%08x", hartinfo);

	info->datasize = get_field(hartinfo, DMI_HARTINFO_DATASIZE);
	info->dataaccess = get_field(hartinfo, DMI_HARTINFO_DATAACCESS);
	info->dataaddr = get_field(hartinfo, DMI_HARTINFO_DATAADDR);

	if (!get_field(dmstatus, DMI_DMSTATUS_AUTHENTICATED)) {
		LOG_ERROR("Authentication required by RISC-V core but not "
				"supported by OpenOCD. dmcontrol=0x%x", dmcontrol);
		return ERROR_FAIL;
=======
	uint32_t hartsel = get_field(dmcontrol, max_hartsel_mask);
	info->hartsellen = 0;
	while (hartsel & 1) {
		info->hartsellen++;
		hartsel >>= 1;
>>>>>>> ec543bdc
	}
	LOG_DEBUG("hartsellen=%d", info->hartsellen);

	uint32_t hartinfo = dmi_read(target, DMI_HARTINFO);

	info->datasize = get_field(hartinfo, DMI_HARTINFO_DATASIZE);
	info->dataaccess = get_field(hartinfo, DMI_HARTINFO_DATAACCESS);
	info->dataaddr = get_field(hartinfo, DMI_HARTINFO_DATAADDR);

	if (!get_field(dmstatus, DMI_DMSTATUS_AUTHENTICATED)) {
		LOG_ERROR("Authentication required by RISC-V core but not "
				"supported by OpenOCD. dmcontrol=0x%x", dmcontrol);
		return ERROR_FAIL;
	}

	info->sbcs = dmi_read(target, DMI_SBCS);

	/* Check that abstract data registers are accessible. */
	uint32_t abstractcs = dmi_read(target, DMI_ABSTRACTCS);
	info->datacount = get_field(abstractcs, DMI_ABSTRACTCS_DATACOUNT);
	info->progbufsize = get_field(abstractcs, DMI_ABSTRACTCS_PROGBUFSIZE);

	RISCV_INFO(r);
	r->impebreak = get_field(dmstatus, DMI_DMSTATUS_IMPEBREAK);

	/* Before doing anything else we must first enumerate the harts. */

	/* Don't call any riscv_* functions until after we've counted the number of
	 * cores and initialized registers. */
	for (int i = 0; i < MIN(RISCV_MAX_HARTS, 1 << info->hartsellen); ++i) {
		if (!riscv_rtos_enabled(target) && i != target->coreid)
			continue;

		r->current_hartid = i;
		riscv013_select_current_hart(target);

		uint32_t s = dmi_read(target, DMI_DMSTATUS);
		if (get_field(s, DMI_DMSTATUS_ANYNONEXISTENT))
			break;
		r->hart_count = i + 1;

		if (!riscv_is_halted(target)) {
			if (riscv013_halt_current_hart(target) != ERROR_OK) {
				LOG_ERROR("Fatal: Hart %d failed to halt during examine()", i);
				return ERROR_FAIL;
			}
		}

		/* Without knowing anything else we can at least mess with the
		 * program buffer. */
		r->debug_buffer_size[i] = info->progbufsize;

		int result = register_read_abstract(target, NULL, GDB_REGNO_S0, 64);
		if (result == ERROR_OK)
			r->xlen[i] = 64;
		else
			r->xlen[i] = 32;

		if (register_read_direct(target, &r->misa, GDB_REGNO_MISA)) {
			LOG_ERROR("Fatal: Failed to read MISA from hart %d.", i);
			return ERROR_FAIL;
		}

		/* Now init registers based on what we discovered. */
		if (riscv_init_registers(target) != ERROR_OK)
			return ERROR_FAIL;

		/* Display this as early as possible to help people who are using
		 * really slow simulators. */
		LOG_DEBUG(" hart %d: XLEN=%d, misa=0x%" PRIx64, i, r->xlen[i],
				r->misa);
	}

	LOG_DEBUG("Enumerated %d harts", r->hart_count);

	if (r->hart_count == 0) {
		LOG_ERROR("No harts found!");
		return ERROR_FAIL;
	}

	/* Then we check the number of triggers availiable to each hart. */
	riscv_enumerate_triggers(target);

	/* Resumes all the harts, so the debugger can later pause them. */
	/* TODO: Only do this if the harts were halted to start with. */
	riscv_resume_all_harts(target);
	target->state = TARGET_RUNNING;

	target_set_examined(target);

	if (target->rtos)
		riscv_update_threads(target->rtos);

	/* Some regression suites rely on seeing 'Examined RISC-V core' to know
	 * when they can connect with gdb/telnet.
	 * We will need to update those suites if we want to change that text. */
	LOG_INFO("Examined RISC-V core; found %d harts",
			riscv_count_harts(target));
	for (int i = 0; i < riscv_count_harts(target); ++i) {
		if (riscv_hart_enabled(target, i)) {
			LOG_INFO(" hart %d: XLEN=%d, %d triggers", i, r->xlen[i],
					r->trigger_count[i]);
		} else {
			LOG_INFO(" hart %d: currently disabled", i);
		}
	}
	return ERROR_OK;
}

static int assert_reset(struct target *target)
{
	RISCV_INFO(r);

	select_dmi(target);

	uint32_t control_base = set_field(0, DMI_DMCONTROL_DMACTIVE, 1);

	if (target->rtos) {
		/* There's only one target, and OpenOCD thinks each hart is a thread.
		 * We must reset them all. */

		/* TODO: Try to use hasel in dmcontrol */

		/* Set haltreq/resumereq for each hart. */
		uint32_t control = control_base;
		for (int i = 0; i < riscv_count_harts(target); ++i) {
			if (!riscv_hart_enabled(target, i))
				continue;

			control = set_field(control_base, hartsel_mask(target), i);
			control = set_field(control, DMI_DMCONTROL_HALTREQ,
					target->reset_halt ? 1 : 0);
			dmi_write(target, DMI_DMCONTROL, control);
		}
		/* Assert ndmreset */
		control = set_field(control, DMI_DMCONTROL_NDMRESET, 1);
		dmi_write(target, DMI_DMCONTROL, control);

	} else {
		/* Reset just this hart. */
		uint32_t control = set_field(control_base, hartsel_mask(target),
				r->current_hartid);
		control = set_field(control, DMI_DMCONTROL_HALTREQ,
				target->reset_halt ? 1 : 0);
		control = set_field(control, DMI_DMCONTROL_HARTRESET, 1);
		dmi_write(target, DMI_DMCONTROL, control);

		/* Read back to check if hartreset is supported. */
		uint32_t rb = dmi_read(target, DMI_DMCONTROL);
		if (!get_field(rb, DMI_DMCONTROL_HARTRESET)) {
			/* Use ndmreset instead. That will reset the entire device, but
			 * that's probably what OpenOCD wants anyway. */
			control = set_field(control, DMI_DMCONTROL_HARTRESET, 0);
			control = set_field(control, DMI_DMCONTROL_NDMRESET, 1);
			dmi_write(target, DMI_DMCONTROL, control);
		}
	}

	target->state = TARGET_RESET;

	return ERROR_OK;
}

static int deassert_reset(struct target *target)
{
	RISCV_INFO(r);
	RISCV013_INFO(info);
	select_dmi(target);

	LOG_DEBUG("%d", r->current_hartid);

	/* Clear the reset, but make sure haltreq is still set */
	uint32_t control = 0;
	control = set_field(control, DMI_DMCONTROL_HALTREQ, target->reset_halt ? 1 : 0);
	control = set_field(control, hartsel_mask(target), r->current_hartid);
	control = set_field(control, DMI_DMCONTROL_DMACTIVE, 1);
	dmi_write(target, DMI_DMCONTROL, control);

	uint32_t dmstatus;
	int dmi_busy_delay = info->dmi_busy_delay;
	time_t start = time(NULL);

	if (target->reset_halt) {
		LOG_DEBUG("Waiting for hart to be halted.");
		do {
			dmstatus = dmi_read(target, DMI_DMSTATUS);
			if (time(NULL) - start > riscv_reset_timeout_sec) {
				LOG_ERROR("Hart didn't halt coming out of reset in %ds; "
						"dmstatus=0x%x; "
						"Increase the timeout with riscv set_reset_timeout_sec.",
						riscv_reset_timeout_sec, dmstatus);
				return ERROR_FAIL;
			}
			target->state = TARGET_HALTED;
		} while (get_field(dmstatus, DMI_DMSTATUS_ALLHALTED) == 0);

		control = set_field(control, DMI_DMCONTROL_HALTREQ, 0);
		dmi_write(target, DMI_DMCONTROL, control);

	} else {
		LOG_DEBUG("Waiting for hart to be running.");
		do {
			dmstatus = dmi_read(target, DMI_DMSTATUS);
			if (get_field(dmstatus, DMI_DMSTATUS_ANYHALTED) ||
					get_field(dmstatus, DMI_DMSTATUS_ANYUNAVAIL)) {
				LOG_ERROR("Unexpected hart status during reset. dmstatus=0x%x",
						dmstatus);
				return ERROR_FAIL;
			}
			if (time(NULL) - start > riscv_reset_timeout_sec) {
				LOG_ERROR("Hart didn't run coming out of reset in %ds; "
						"dmstatus=0x%x; "
						"Increase the timeout with riscv set_reset_timeout_sec.",
						riscv_reset_timeout_sec, dmstatus);
				return ERROR_FAIL;
			}
		} while (get_field(dmstatus, DMI_DMSTATUS_ALLRUNNING) == 0);
		target->state = TARGET_RUNNING;
	}
	info->dmi_busy_delay = dmi_busy_delay;
	return ERROR_OK;
}

/**
 * @size in bytes
 */
static void write_to_buf(uint8_t *buffer, uint64_t value, unsigned size)
{
	switch (size) {
		case 8:
			buffer[7] = value >> 56;
			buffer[6] = value >> 48;
			buffer[5] = value >> 40;
			buffer[4] = value >> 32;
		case 4:
			buffer[3] = value >> 24;
			buffer[2] = value >> 16;
		case 2:
			buffer[1] = value >> 8;
		case 1:
			buffer[0] = value;
			break;
		default:
			assert(false);
	}
}

static int execute_fence(struct target *target)
{
	struct riscv_program program;
	riscv_program_init(&program, target);
	riscv_program_fence(&program);
	int result = riscv_program_exec(&program, target);
	if (result != ERROR_OK)
		LOG_ERROR("Unable to execute fence");
	return result;
}

static void log_memory_access(target_addr_t address, uint64_t value,
		unsigned size_bytes, bool read)
{
	if (debug_level < LOG_LVL_DEBUG)
		return;

	char fmt[80];
	sprintf(fmt, "M[0x%" TARGET_PRIxADDR "] %ss 0x%%0%d" PRIx64,
			address, read ? "read" : "write", size_bytes * 2);
	value &= (((uint64_t) 0x1) << (size_bytes * 8)) - 1;
	LOG_DEBUG(fmt, value);
}

/* Read the relevant sbdata regs depending on size, and put the results into
 * buffer. */
static int read_memory_bus_word(struct target *target, uint32_t size,
		uint8_t *buffer)
{
	if (size > 12)
		write_to_buf(buffer + 12, dmi_read(target, DMI_SBDATA3), 4);
	if (size > 8)
		write_to_buf(buffer + 8, dmi_read(target, DMI_SBDATA2), 4);
	if (size > 4)
		write_to_buf(buffer + 4, dmi_read(target, DMI_SBDATA1), 4);
	write_to_buf(buffer, dmi_read(target, DMI_SBDATA0), MIN(size, 4));
	return ERROR_OK;
}

static uint32_t sb_sbaccess(unsigned size_bytes)
{
	switch (size_bytes) {
		case 1:
			return set_field(0, DMI_SBCS_SBACCESS, 0);
		case 2:
			return set_field(0, DMI_SBCS_SBACCESS, 1);
		case 4:
			return set_field(0, DMI_SBCS_SBACCESS, 2);
		case 8:
			return set_field(0, DMI_SBCS_SBACCESS, 3);
		case 16:
			return set_field(0, DMI_SBCS_SBACCESS, 4);
	}
	assert(0);
}

static target_addr_t sb_read_address(struct target *target)
{
	RISCV013_INFO(info);
	unsigned sbasize = get_field(info->sbcs, DMI_SBCS_SBASIZE);
	target_addr_t address = 0;
	if (sbasize > 32) {
#if BUILD_TARGET64
		address |= dmi_read(target, DMI_SBADDRESS1);
		address <<= 32;
#endif
	}
	address |= dmi_read(target, DMI_SBADDRESS0);
	return address;
}

static int sb_write_address(struct target *target, target_addr_t address)
{
	RISCV013_INFO(info);
	unsigned sbasize = get_field(info->sbcs, DMI_SBCS_SBASIZE);
	/* There currently is no support for >64-bit addresses in OpenOCD. */
	if (sbasize > 96) {
		dmi_write(target, DMI_SBADDRESS3, 0);
	}
	if (sbasize > 64) {
		dmi_write(target, DMI_SBADDRESS2, 0);
	}
	if (sbasize > 32) {
#if BUILD_TARGET64
		dmi_write(target, DMI_SBADDRESS1, address >> 32);
#else
		dmi_write(target, DMI_SBADDRESS1, 0);
#endif
	}
	return dmi_write(target, DMI_SBADDRESS0, address);
}

/**
 * Read the requested memory using the system bus interface.
 */
static int read_memory_bus(struct target *target, target_addr_t address,
		uint32_t size, uint32_t count, uint8_t *buffer)
{
	uint32_t sbcs = set_field(0, DMI_SBCS_SBREADONADDR, 1);
	sbcs |= sb_sbaccess(size);
	sbcs = set_field(sbcs, DMI_SBCS_SBAUTOINCREMENT, 1);
	sbcs = set_field(sbcs, DMI_SBCS_SBREADONDATA, count > 1);
	dmi_write(target, DMI_SBCS, sbcs);

	/* This address write will trigger the first read. */
	sb_write_address(target, address);

	for (uint32_t i = 0; i < count - 1; i++) {
		read_memory_bus_word(target, size, buffer + i * size);
	}

	sbcs = set_field(sbcs, DMI_SBCS_SBREADONDATA, 0);
	dmi_write(target, DMI_SBCS, sbcs);

	read_memory_bus_word(target, size, buffer + (count - 1) * size);

	sbcs = dmi_read(target, DMI_SBCS);
	unsigned error = get_field(sbcs, DMI_SBCS_SBERROR);
	if (error == 0) {
		return ERROR_OK;
	} else if (error == 1 || error == 2 || error == 3) {
		/* Bus timeout, bus error, other bus error. */
		dmi_write(target, DMI_SBCS, DMI_SBCS_SBERROR);
		return ERROR_FAIL;
	} else if (error == 4) {
		assert(0);
		/* TODO: Reading too fast. We should deal with this properly. */
	}
	return ERROR_FAIL;
}

/**
 * Read the requested memory, taking care to execute every read exactly once,
 * even if cmderr=busy is encountered.
 */
static int read_memory_progbuf(struct target *target, target_addr_t address,
		uint32_t size, uint32_t count, uint8_t *buffer)
{
	RISCV013_INFO(info);

	int result = ERROR_OK;

	LOG_DEBUG("reading %d words of %d bytes from 0x%" TARGET_PRIxADDR, count,
			size, address);

	select_dmi(target);

	/* s0 holds the next address to write to
	 * s1 holds the next data value to write
	 */
	uint64_t s0, s1;
	if (register_read_direct(target, &s0, GDB_REGNO_S0) != ERROR_OK)
		return ERROR_FAIL;
	if (register_read_direct(target, &s1, GDB_REGNO_S1) != ERROR_OK)
		return ERROR_FAIL;

	if (execute_fence(target) != ERROR_OK)
		return ERROR_FAIL;

	/* Write the program (load, increment) */
	struct riscv_program program;
	riscv_program_init(&program, target);
	switch (size) {
		case 1:
			riscv_program_lbr(&program, GDB_REGNO_S1, GDB_REGNO_S0, 0);
			break;
		case 2:
			riscv_program_lhr(&program, GDB_REGNO_S1, GDB_REGNO_S0, 0);
			break;
		case 4:
			riscv_program_lwr(&program, GDB_REGNO_S1, GDB_REGNO_S0, 0);
			break;
		default:
			LOG_ERROR("Unsupported size: %d", size);
			return ERROR_FAIL;
	}
	riscv_program_addi(&program, GDB_REGNO_S0, GDB_REGNO_S0, size);

	if (riscv_program_ebreak(&program) != ERROR_OK)
		return ERROR_FAIL;
	riscv_program_write(&program);

	/* Write address to S0, and execute buffer. */
	result = register_write_direct(target, GDB_REGNO_S0, address);
	if (result != ERROR_OK)
		goto error;
	uint32_t command = access_register_command(GDB_REGNO_S1, riscv_xlen(target),
				AC_ACCESS_REGISTER_TRANSFER |
				AC_ACCESS_REGISTER_POSTEXEC);
	result = execute_abstract_command(target, command);
	if (result != ERROR_OK)
		goto error;

	/* First read has just triggered. Result is in s1. */

	dmi_write(target, DMI_ABSTRACTAUTO,
			1 << DMI_ABSTRACTAUTO_AUTOEXECDATA_OFFSET);

	/* read_addr is the next address that the hart will read from, which is the
	 * value in s0. */
	riscv_addr_t read_addr = address + size;
	/* The next address that we need to receive data for. */
	riscv_addr_t receive_addr = address;
	riscv_addr_t fin_addr = address + (count * size);
	unsigned skip = 1;
	while (read_addr < fin_addr) {
		LOG_DEBUG("read_addr=0x%" PRIx64 ", receive_addr=0x%" PRIx64
				", fin_addr=0x%" PRIx64, read_addr, receive_addr, fin_addr);
		/* The pipeline looks like this:
		 * memory -> s1 -> dm_data0 -> debugger
		 * It advances every time the debugger reads dmdata0.
		 * So at any time the debugger has just read mem[s0 - 3*size],
		 * dm_data0 contains mem[s0 - 2*size]
		 * s1 contains mem[s0-size] */

		LOG_DEBUG("creating burst to read from 0x%" TARGET_PRIxADDR
				" up to 0x%" TARGET_PRIxADDR, read_addr, fin_addr);
		assert(read_addr >= address && read_addr < fin_addr);
		struct riscv_batch *batch = riscv_batch_alloc(target, 32,
				info->dmi_busy_delay + info->ac_busy_delay);

		size_t reads = 0;
		for (riscv_addr_t addr = read_addr; addr < fin_addr; addr += size) {
			riscv_batch_add_dmi_read(batch, DMI_DATA0);

			reads++;
			if (riscv_batch_full(batch))
				break;
		}

		riscv_batch_run(batch);

		/* Wait for the target to finish performing the last abstract command,
		 * and update our copy of cmderr. */
		uint32_t abstractcs = dmi_read(target, DMI_ABSTRACTCS);
		while (get_field(abstractcs, DMI_ABSTRACTCS_BUSY))
			abstractcs = dmi_read(target, DMI_ABSTRACTCS);
		info->cmderr = get_field(abstractcs, DMI_ABSTRACTCS_CMDERR);

		unsigned cmderr = info->cmderr;
		riscv_addr_t next_read_addr;
		uint32_t dmi_data0 = -1;
		switch (info->cmderr) {
			case CMDERR_NONE:
				LOG_DEBUG("successful (partial?) memory read");
				next_read_addr = read_addr + reads * size;
				break;
			case CMDERR_BUSY:
				LOG_DEBUG("memory read resulted in busy response");

				/*
				 * If you want to exercise this code path, apply the following patch to spike:
--- a/riscv/debug_module.cc
+++ b/riscv/debug_module.cc
@@ -1,3 +1,5 @@
+#include <unistd.h>
+
 #include <cassert>

 #include "debug_module.h"
@@ -398,6 +400,15 @@ bool debug_module_t::perform_abstract_command()
       // Since the next instruction is what we will use, just use nother NOP
       // to get there.
       write32(debug_abstract, 1, addi(ZERO, ZERO, 0));
+
+      if (abstractauto.autoexecdata &&
+          program_buffer[0] == 0x83 &&
+          program_buffer[1] == 0x24 &&
+          program_buffer[2] == 0x04 &&
+          program_buffer[3] == 0 &&
+          rand() < RAND_MAX / 10) {
+        usleep(1000000);
+      }
     } else {
       write32(debug_abstract, 1, ebreak());
     }
				 */
				increase_ac_busy_delay(target);
				riscv013_clear_abstract_error(target);

				dmi_write(target, DMI_ABSTRACTAUTO, 0);

				/* This is definitely a good version of the value that we
				 * attempted to read when we discovered that the target was
				 * busy. */
				dmi_data0 = dmi_read(target, DMI_DATA0);

				/* Clobbers DMI_DATA0. */
				result = register_read_direct(target, &next_read_addr,
						GDB_REGNO_S0);
				if (result != ERROR_OK) {
					riscv_batch_free(batch);
					goto error;
				}
				/* Restore the command, and execute it.
				 * Now DMI_DATA0 contains the next value just as it would if no
				 * error had occurred. */
				dmi_write(target, DMI_COMMAND, command);

				dmi_write(target, DMI_ABSTRACTAUTO,
						1 << DMI_ABSTRACTAUTO_AUTOEXECDATA_OFFSET);
				break;
			default:
				LOG_ERROR("error when reading memory, abstractcs=0x%08lx", (long)abstractcs);
				riscv013_clear_abstract_error(target);
				riscv_batch_free(batch);
				result = ERROR_FAIL;
				goto error;
		}

		/* Now read whatever we got out of the batch. */
		for (size_t i = 0; i < reads; i++) {
			if (read_addr >= next_read_addr)
				break;

			read_addr += size;

			if (skip > 0) {
				skip--;
				continue;
			}

			riscv_addr_t offset = receive_addr - address;
			uint64_t dmi_out = riscv_batch_get_dmi_read(batch, i);
			uint32_t value = get_field(dmi_out, DTM_DMI_DATA);
			write_to_buf(buffer + offset, value, size);
			log_memory_access(receive_addr, value, size, true);

			receive_addr += size;
		}
		riscv_batch_free(batch);

		if (cmderr == CMDERR_BUSY) {
			riscv_addr_t offset = receive_addr - address;
			write_to_buf(buffer + offset, dmi_data0, size);
			log_memory_access(receive_addr, dmi_data0, size, true);
			read_addr += size;
			receive_addr += size;
		}
	}

	dmi_write(target, DMI_ABSTRACTAUTO, 0);

	if (count > 1) {
		/* Read the penultimate word. */
		uint64_t value = dmi_read(target, DMI_DATA0);
		write_to_buf(buffer + receive_addr - address, value, size);
		log_memory_access(receive_addr, value, size, true);
		receive_addr += size;
	}

	/* Read the last word. */
	uint64_t value;
	result = register_read_direct(target, &value, GDB_REGNO_S1);
	if (result != ERROR_OK)
		goto error;
	write_to_buf(buffer + receive_addr - address, value, size);
	log_memory_access(receive_addr, value, size, true);

	riscv_set_register(target, GDB_REGNO_S0, s0);
	riscv_set_register(target, GDB_REGNO_S1, s1);
	return ERROR_OK;

error:
	dmi_write(target, DMI_ABSTRACTAUTO, 0);

	riscv_set_register(target, GDB_REGNO_S0, s0);
	riscv_set_register(target, GDB_REGNO_S1, s1);
	return result;
}

static int read_memory(struct target *target, target_addr_t address,
		uint32_t size, uint32_t count, uint8_t *buffer)
{
	RISCV013_INFO(info);
	if ((get_field(info->sbcs, DMI_SBCS_SBVERSION) == 1) && (
			(get_field(info->sbcs, DMI_SBCS_SBACCESS8) && size == 1) ||
			(get_field(info->sbcs, DMI_SBCS_SBACCESS16) && size == 2) ||
			(get_field(info->sbcs, DMI_SBCS_SBACCESS32) && size == 4) ||
			(get_field(info->sbcs, DMI_SBCS_SBACCESS64) && size == 8) ||
			(get_field(info->sbcs, DMI_SBCS_SBACCESS128) && size == 16))) {
		return read_memory_bus(target, address, size, count, buffer);
	} else {
		return read_memory_progbuf(target, address, size, count, buffer);
	}
}

static int write_memory_bus(struct target *target, target_addr_t address,
		uint32_t size, uint32_t count, const uint8_t *buffer)
{
	uint32_t sbcs = sb_sbaccess(size);
	sbcs = set_field(sbcs, DMI_SBCS_SBAUTOINCREMENT, 1);
	dmi_write(target, DMI_SBCS, sbcs);

	target_addr_t next_address = address;
	target_addr_t end_address = address + count * size;

	sb_write_address(target, next_address);
	while (next_address < end_address) {
		for (uint32_t i = (next_address - address) / size; i < count; i++) {
			const uint8_t *p = buffer + i * size;
			if (size > 12)
				dmi_write(target, DMI_SBDATA3,
						((uint32_t) p[12]) |
						(((uint32_t) p[13]) << 8) |
						(((uint32_t) p[14]) << 16) |
						(((uint32_t) p[15]) << 24));
			if (size > 8)
				dmi_write(target, DMI_SBDATA2,
						((uint32_t) p[8]) |
						(((uint32_t) p[9]) << 8) |
						(((uint32_t) p[10]) << 16) |
						(((uint32_t) p[11]) << 24));
			if (size > 4)
				dmi_write(target, DMI_SBDATA1,
						((uint32_t) p[4]) |
						(((uint32_t) p[5]) << 8) |
						(((uint32_t) p[6]) << 16) |
						(((uint32_t) p[7]) << 24));
			uint32_t value = p[0];
			if (size > 2) {
				value |= ((uint32_t) p[2]) << 16;
				value |= ((uint32_t) p[3]) << 24;
			}
			if (size > 1)
				value |= ((uint32_t) p[1]) << 8;
			dmi_write(target, DMI_SBDATA0, value);
		}

		sbcs = dmi_read(target, DMI_SBCS);
		unsigned error = get_field(sbcs, DMI_SBCS_SBERROR);
		if (error == 0) {
			next_address = end_address;
		} else if (error == 1 || error == 2 || error == 3) {
			/* Bus timeout, bus error, other bus error. */
			dmi_write(target, DMI_SBCS, DMI_SBCS_SBERROR);
			return ERROR_FAIL;
		} else if (error == 4) {
			/* We wrote while the target was busy. Slow down and try again. */
			next_address = sb_read_address(target);
			dmi_write(target, DMI_SBCS, DMI_SBCS_SBERROR);
			// <<< TODO: slow down
		}
	}

	return ERROR_OK;
}

static int write_memory_progbuf(struct target *target, target_addr_t address,
		uint32_t size, uint32_t count, const uint8_t *buffer)
{
	RISCV013_INFO(info);

	LOG_DEBUG("writing %d words of %d bytes to 0x%08lx", count, size, (long)address);

	select_dmi(target);

	/* s0 holds the next address to write to
	 * s1 holds the next data value to write
	 */

	int result = ERROR_OK;
	uint64_t s0, s1;
	if (register_read_direct(target, &s0, GDB_REGNO_S0) != ERROR_OK)
		return ERROR_FAIL;
	if (register_read_direct(target, &s1, GDB_REGNO_S1) != ERROR_OK)
		return ERROR_FAIL;

	/* Write the program (store, increment) */
	struct riscv_program program;
	riscv_program_init(&program, target);

	switch (size) {
		case 1:
			riscv_program_sbr(&program, GDB_REGNO_S1, GDB_REGNO_S0, 0);
			break;
		case 2:
			riscv_program_shr(&program, GDB_REGNO_S1, GDB_REGNO_S0, 0);
			break;
		case 4:
			riscv_program_swr(&program, GDB_REGNO_S1, GDB_REGNO_S0, 0);
			break;
		default:
			LOG_ERROR("Unsupported size: %d", size);
			result = ERROR_FAIL;
			goto error;
	}

	riscv_program_addi(&program, GDB_REGNO_S0, GDB_REGNO_S0, size);

	result = riscv_program_ebreak(&program);
	if (result != ERROR_OK)
		goto error;
	riscv_program_write(&program);

	riscv_addr_t cur_addr = address;
	riscv_addr_t fin_addr = address + (count * size);
	bool setup_needed = true;
	LOG_DEBUG("writing until final address 0x%016" PRIx64, fin_addr);
	while (cur_addr < fin_addr) {
		LOG_DEBUG("transferring burst starting at address 0x%016" PRIx64,
				cur_addr);

		struct riscv_batch *batch = riscv_batch_alloc(
				target,
				32,
				info->dmi_busy_delay + info->ac_busy_delay);

		/* To write another word, we put it in S1 and execute the program. */
		unsigned start = (cur_addr - address) / size;
		for (unsigned i = start; i < count; ++i) {
			unsigned offset = size*i;
			const uint8_t *t_buffer = buffer + offset;

			uint32_t value;
			switch (size) {
				case 1:
					value = t_buffer[0];
					break;
				case 2:
					value = t_buffer[0]
						| ((uint32_t) t_buffer[1] << 8);
					break;
				case 4:
					value = t_buffer[0]
						| ((uint32_t) t_buffer[1] << 8)
						| ((uint32_t) t_buffer[2] << 16)
						| ((uint32_t) t_buffer[3] << 24);
					break;
				default:
					LOG_ERROR("unsupported access size: %d", size);
					riscv_batch_free(batch);
					result = ERROR_FAIL;
					goto error;
			}

			log_memory_access(address + offset, value, size, false);
			cur_addr += size;

			if (setup_needed) {
				result = register_write_direct(target, GDB_REGNO_S0,
						address + offset);
				if (result != ERROR_OK) {
					riscv_batch_free(batch);
					goto error;
				}

				/* Write value. */
				dmi_write(target, DMI_DATA0, value);

				/* Write and execute command that moves value into S1 and
				 * executes program buffer. */
				uint32_t command = access_register_command(GDB_REGNO_S1, 32,
						AC_ACCESS_REGISTER_POSTEXEC |
						AC_ACCESS_REGISTER_TRANSFER |
						AC_ACCESS_REGISTER_WRITE);
				result = execute_abstract_command(target, command);
				if (result != ERROR_OK) {
					riscv_batch_free(batch);
					goto error;
				}

				/* Turn on autoexec */
				dmi_write(target, DMI_ABSTRACTAUTO,
						1 << DMI_ABSTRACTAUTO_AUTOEXECDATA_OFFSET);

				setup_needed = false;
			} else {
				riscv_batch_add_dmi_write(batch, DMI_DATA0, value);
				if (riscv_batch_full(batch))
					break;
			}
		}

		result = riscv_batch_run(batch);
		riscv_batch_free(batch);
		if (result != ERROR_OK)
			goto error;

		/* Note that if the scan resulted in a Busy DMI response, it
		 * is this read to abstractcs that will cause the dmi_busy_delay
		 * to be incremented if necessary. */

		uint32_t abstractcs = dmi_read(target, DMI_ABSTRACTCS);
		while (get_field(abstractcs, DMI_ABSTRACTCS_BUSY))
			abstractcs = dmi_read(target, DMI_ABSTRACTCS);
		info->cmderr = get_field(abstractcs, DMI_ABSTRACTCS_CMDERR);
		switch (info->cmderr) {
			case CMDERR_NONE:
				LOG_DEBUG("successful (partial?) memory write");
				break;
			case CMDERR_BUSY:
				LOG_DEBUG("memory write resulted in busy response");
				riscv013_clear_abstract_error(target);
				increase_ac_busy_delay(target);

				dmi_write(target, DMI_ABSTRACTAUTO, 0);
				result = register_read_direct(target, &cur_addr, GDB_REGNO_S0);
				if (result != ERROR_OK)
					goto error;
				setup_needed = true;
				break;

			default:
				LOG_ERROR("error when writing memory, abstractcs=0x%08lx", (long)abstractcs);
				riscv013_clear_abstract_error(target);
				result = ERROR_FAIL;
				goto error;
		}
	}

error:
	dmi_write(target, DMI_ABSTRACTAUTO, 0);

	if (register_write_direct(target, GDB_REGNO_S1, s1) != ERROR_OK)
		return ERROR_FAIL;
	if (register_write_direct(target, GDB_REGNO_S0, s0) != ERROR_OK)
		return ERROR_FAIL;

	if (execute_fence(target) != ERROR_OK)
		return ERROR_FAIL;

	return result;
}

static int write_memory(struct target *target, target_addr_t address,
		uint32_t size, uint32_t count, const uint8_t *buffer)
{
	RISCV013_INFO(info);
	if ((get_field(info->sbcs, DMI_SBCS_SBVERSION) == 1) && (
			(get_field(info->sbcs, DMI_SBCS_SBACCESS8) && size == 1) ||
			(get_field(info->sbcs, DMI_SBCS_SBACCESS16) && size == 2) ||
			(get_field(info->sbcs, DMI_SBCS_SBACCESS32) && size == 4) ||
			(get_field(info->sbcs, DMI_SBCS_SBACCESS64) && size == 8) ||
			(get_field(info->sbcs, DMI_SBCS_SBACCESS128) && size == 16))) {
		return write_memory_bus(target, address, size, count, buffer);
	} else {
		return write_memory_progbuf(target, address, size, count, buffer);
	}
}

static int arch_state(struct target *target)
{
	return ERROR_OK;
}

struct target_type riscv013_target = {
	.name = "riscv",

	.init_target = init_target,
	.deinit_target = deinit_target,
	.examine = examine,

	.poll = &riscv_openocd_poll,
	.halt = &riscv_openocd_halt,
	.resume = &riscv_openocd_resume,
	.step = &riscv_openocd_step,

	.assert_reset = assert_reset,
	.deassert_reset = deassert_reset,

	.read_memory = read_memory,
	.write_memory = write_memory,

	.arch_state = arch_state,
};

/*** 0.13-specific implementations of various RISC-V helper functions. ***/
static int riscv013_get_register(struct target *target,
		riscv_reg_t *value, int hid, int rid)
{
	LOG_DEBUG("reading register %s on hart %d", gdb_regno_name(rid), hid);

	riscv_set_current_hartid(target, hid);

	int result = ERROR_OK;
	if (rid <= GDB_REGNO_XPR31) {
		result = register_read_direct(target, value, rid);
	} else if (rid == GDB_REGNO_PC) {
		result = register_read_direct(target, value, GDB_REGNO_DPC);
		LOG_DEBUG("read PC from DPC: 0x%016" PRIx64, *value);
	} else if (rid == GDB_REGNO_PRIV) {
		uint64_t dcsr;
		result = register_read_direct(target, &dcsr, GDB_REGNO_DCSR);
		buf_set_u64((unsigned char *)value, 0, 8, get_field(dcsr, CSR_DCSR_PRV));
	} else {
		result = register_read_direct(target, value, rid);
		if (result != ERROR_OK) {
			LOG_ERROR("Unable to read register %d", rid);
			*value = -1;
		}
	}

	return result;
}

static int riscv013_set_register(struct target *target, int hid, int rid, uint64_t value)
{
	LOG_DEBUG("writing 0x%" PRIx64 " to register %s on hart %d", value,
			gdb_regno_name(rid), hid);

	riscv_set_current_hartid(target, hid);

	if (rid <= GDB_REGNO_XPR31) {
		return register_write_direct(target, rid, value);
	} else if (rid == GDB_REGNO_PC) {
		LOG_DEBUG("writing PC to DPC: 0x%016" PRIx64, value);
		register_write_direct(target, GDB_REGNO_DPC, value);
		uint64_t actual_value;
		register_read_direct(target, &actual_value, GDB_REGNO_DPC);
		LOG_DEBUG("  actual DPC written: 0x%016" PRIx64, actual_value);
		if (value != actual_value) {
			LOG_ERROR("Written PC (0x%" PRIx64 ") does not match read back "
					"value (0x%" PRIx64 ")", value, actual_value);
			return ERROR_FAIL;
		}
	} else if (rid == GDB_REGNO_PRIV) {
		uint64_t dcsr;
		register_read_direct(target, &dcsr, GDB_REGNO_DCSR);
		dcsr = set_field(dcsr, CSR_DCSR_PRV, value);
		return register_write_direct(target, GDB_REGNO_DCSR, dcsr);
	} else {
		return register_write_direct(target, rid, value);
	}

	return ERROR_OK;
}

static void riscv013_select_current_hart(struct target *target)
{
	RISCV_INFO(r);

	uint64_t dmcontrol = dmi_read(target, DMI_DMCONTROL);
	dmcontrol = set_field(dmcontrol, hartsel_mask(target), r->current_hartid);
	dmi_write(target, DMI_DMCONTROL, dmcontrol);
}

static int riscv013_halt_current_hart(struct target *target)
{
	RISCV_INFO(r);
	LOG_DEBUG("halting hart %d", r->current_hartid);
	if (riscv_is_halted(target))
		LOG_ERROR("Hart %d is already halted!", r->current_hartid);

	/* Issue the halt command, and then wait for the current hart to halt. */
	uint32_t dmcontrol = dmi_read(target, DMI_DMCONTROL);
	dmcontrol = set_field(dmcontrol, DMI_DMCONTROL_HALTREQ, 1);
	dmi_write(target, DMI_DMCONTROL, dmcontrol);
	for (size_t i = 0; i < 256; ++i)
		if (riscv_is_halted(target))
			break;

	if (!riscv_is_halted(target)) {
		uint32_t dmstatus = dmi_read(target, DMI_DMSTATUS);
		dmcontrol = dmi_read(target, DMI_DMCONTROL);

		LOG_ERROR("unable to halt hart %d", r->current_hartid);
		LOG_ERROR("  dmcontrol=0x%08x", dmcontrol);
		LOG_ERROR("  dmstatus =0x%08x", dmstatus);
		return ERROR_FAIL;
	}

	dmcontrol = set_field(dmcontrol, DMI_DMCONTROL_HALTREQ, 0);
	dmi_write(target, DMI_DMCONTROL, dmcontrol);

	return ERROR_OK;
}

static int riscv013_resume_current_hart(struct target *target)
{
	return riscv013_step_or_resume_current_hart(target, false);
}

static int riscv013_step_current_hart(struct target *target)
{
	return riscv013_step_or_resume_current_hart(target, true);
}

static int riscv013_on_resume(struct target *target)
{
	return riscv013_on_step_or_resume(target, false);
}

static int riscv013_on_step(struct target *target)
{
	return riscv013_on_step_or_resume(target, true);
}

static int riscv013_on_halt(struct target *target)
{
	return ERROR_OK;
}

static bool riscv013_is_halted(struct target *target)
{
	uint32_t dmstatus = dmi_read(target, DMI_DMSTATUS);
	if (get_field(dmstatus, DMI_DMSTATUS_ANYUNAVAIL))
		LOG_ERROR("hart %d is unavailiable", riscv_current_hartid(target));
	if (get_field(dmstatus, DMI_DMSTATUS_ANYNONEXISTENT))
		LOG_ERROR("hart %d doesn't exist", riscv_current_hartid(target));
	return get_field(dmstatus, DMI_DMSTATUS_ALLHALTED);
}

static enum riscv_halt_reason riscv013_halt_reason(struct target *target)
{
	riscv_reg_t dcsr;
	int result = register_read_direct(target, &dcsr, GDB_REGNO_DCSR);
	if (result != ERROR_OK)
		return RISCV_HALT_UNKNOWN;

	switch (get_field(dcsr, CSR_DCSR_CAUSE)) {
	case CSR_DCSR_CAUSE_SWBP:
	case CSR_DCSR_CAUSE_TRIGGER:
		return RISCV_HALT_BREAKPOINT;
	case CSR_DCSR_CAUSE_STEP:
		return RISCV_HALT_SINGLESTEP;
	case CSR_DCSR_CAUSE_DEBUGINT:
	case CSR_DCSR_CAUSE_HALT:
		return RISCV_HALT_INTERRUPT;
	}

	LOG_ERROR("Unknown DCSR cause field: %x", (int)get_field(dcsr, CSR_DCSR_CAUSE));
	LOG_ERROR("  dcsr=0x%016lx", (long)dcsr);
	return RISCV_HALT_UNKNOWN;
}

int riscv013_write_debug_buffer(struct target *target, unsigned index, riscv_insn_t data)
{
	return dmi_write(target, DMI_PROGBUF0 + index, data);
}

riscv_insn_t riscv013_read_debug_buffer(struct target *target, unsigned index)
{
	return dmi_read(target, DMI_PROGBUF0 + index);
}

int riscv013_execute_debug_buffer(struct target *target)
{
	uint32_t run_program = 0;
	run_program = set_field(run_program, AC_ACCESS_REGISTER_SIZE, 2);
	run_program = set_field(run_program, AC_ACCESS_REGISTER_POSTEXEC, 1);
	run_program = set_field(run_program, AC_ACCESS_REGISTER_TRANSFER, 0);
	run_program = set_field(run_program, AC_ACCESS_REGISTER_REGNO, 0x1000);

	return execute_abstract_command(target, run_program);
}

void riscv013_fill_dmi_write_u64(struct target *target, char *buf, int a, uint64_t d)
{
	RISCV013_INFO(info);
	buf_set_u64((unsigned char *)buf, DTM_DMI_OP_OFFSET, DTM_DMI_OP_LENGTH, DMI_OP_WRITE);
	buf_set_u64((unsigned char *)buf, DTM_DMI_DATA_OFFSET, DTM_DMI_DATA_LENGTH, d);
	buf_set_u64((unsigned char *)buf, DTM_DMI_ADDRESS_OFFSET, info->abits, a);
}

void riscv013_fill_dmi_read_u64(struct target *target, char *buf, int a)
{
	RISCV013_INFO(info);
	buf_set_u64((unsigned char *)buf, DTM_DMI_OP_OFFSET, DTM_DMI_OP_LENGTH, DMI_OP_READ);
	buf_set_u64((unsigned char *)buf, DTM_DMI_DATA_OFFSET, DTM_DMI_DATA_LENGTH, 0);
	buf_set_u64((unsigned char *)buf, DTM_DMI_ADDRESS_OFFSET, info->abits, a);
}

void riscv013_fill_dmi_nop_u64(struct target *target, char *buf)
{
	RISCV013_INFO(info);
	buf_set_u64((unsigned char *)buf, DTM_DMI_OP_OFFSET, DTM_DMI_OP_LENGTH, DMI_OP_NOP);
	buf_set_u64((unsigned char *)buf, DTM_DMI_DATA_OFFSET, DTM_DMI_DATA_LENGTH, 0);
	buf_set_u64((unsigned char *)buf, DTM_DMI_ADDRESS_OFFSET, info->abits, 0);
}

int riscv013_dmi_write_u64_bits(struct target *target)
{
	RISCV013_INFO(info);
	return info->abits + DTM_DMI_DATA_LENGTH + DTM_DMI_OP_LENGTH;
}

/* Helper Functions. */
static int riscv013_on_step_or_resume(struct target *target, bool step)
{
	struct riscv_program program;
	riscv_program_init(&program, target);
	riscv_program_fence_i(&program);
	if (riscv_program_exec(&program, target) != ERROR_OK)
		LOG_ERROR("Unable to execute fence.i");

	/* We want to twiddle some bits in the debug CSR so debugging works. */
	riscv_reg_t dcsr;
	int result = register_read_direct(target, &dcsr, GDB_REGNO_DCSR);
	if (result != ERROR_OK)
		return result;
	dcsr = set_field(dcsr, CSR_DCSR_STEP, step);
	dcsr = set_field(dcsr, CSR_DCSR_EBREAKM, 1);
	dcsr = set_field(dcsr, CSR_DCSR_EBREAKS, 1);
	dcsr = set_field(dcsr, CSR_DCSR_EBREAKU, 1);
	return riscv_set_register(target, GDB_REGNO_DCSR, dcsr);
}

static int riscv013_step_or_resume_current_hart(struct target *target, bool step)
{
	RISCV_INFO(r);
	LOG_DEBUG("resuming hart %d (for step?=%d)", r->current_hartid, step);
	if (!riscv_is_halted(target)) {
		LOG_ERROR("Hart %d is not halted!", r->current_hartid);
		return ERROR_FAIL;
	}

	struct riscv_program program;
	riscv_program_init(&program, target);
	riscv_program_fence_i(&program);
	if (riscv_program_exec(&program, target) != ERROR_OK)
		return ERROR_FAIL;

	/* Issue the resume command, and then wait for the current hart to resume. */
	uint32_t dmcontrol = dmi_read(target, DMI_DMCONTROL);
	dmcontrol = set_field(dmcontrol, DMI_DMCONTROL_RESUMEREQ, 1);
	dmi_write(target, DMI_DMCONTROL, dmcontrol);

	for (size_t i = 0; i < 256; ++i) {
		usleep(10);
		uint32_t dmstatus = dmi_read(target, DMI_DMSTATUS);
		if (get_field(dmstatus, DMI_DMSTATUS_ALLRESUMEACK) == 0)
			continue;
		if (step && get_field(dmstatus, DMI_DMSTATUS_ALLHALTED) == 0)
			continue;

		dmcontrol = set_field(dmcontrol, DMI_DMCONTROL_RESUMEREQ, 0);
		dmi_write(target, DMI_DMCONTROL, dmcontrol);
		return ERROR_OK;
	}

	uint32_t dmstatus = dmi_read(target, DMI_DMSTATUS);
	dmcontrol = dmi_read(target, DMI_DMCONTROL);
	LOG_ERROR("unable to resume hart %d", r->current_hartid);
	LOG_ERROR("  dmcontrol=0x%08x", dmcontrol);
	LOG_ERROR("  dmstatus =0x%08x", dmstatus);

	if (step) {
		LOG_ERROR("  was stepping, halting");
		riscv013_halt_current_hart(target);
		return ERROR_OK;
	}

	return ERROR_FAIL;
}

void riscv013_clear_abstract_error(struct target *target)
{
	/* Wait for busy to go away. */
	time_t start = time(NULL);
	uint32_t abstractcs = dmi_read(target, DMI_ABSTRACTCS);
	while (get_field(abstractcs, DMI_ABSTRACTCS_BUSY)) {
		abstractcs = dmi_read(target, DMI_ABSTRACTCS);

		if (time(NULL) - start > riscv_command_timeout_sec) {
			LOG_ERROR("abstractcs.busy is not going low after %d seconds "
					"(abstractcs=0x%x). The target is either really slow or "
					"broken. You could increase the timeout with riscv "
					"set_reset_timeout_sec.",
					riscv_command_timeout_sec, abstractcs);
			break;
		}
	}
	/* Clear the error status. */
	dmi_write(target, DMI_ABSTRACTCS, abstractcs & DMI_ABSTRACTCS_CMDERR);
}<|MERGE_RESOLUTION|>--- conflicted
+++ resolved
@@ -1184,10 +1184,6 @@
 	dmi_write(target, DMI_DMCONTROL, max_hartsel_mask);
 	dmi_write(target, DMI_DMCONTROL, max_hartsel_mask | DMI_DMCONTROL_DMACTIVE);
 	uint32_t dmcontrol = dmi_read(target, DMI_DMCONTROL);
-<<<<<<< HEAD
-	LOG_DEBUG("dmcontrol: 0x%08x", dmcontrol);
-=======
->>>>>>> ec543bdc
 
 	if (!get_field(dmcontrol, DMI_DMCONTROL_DMACTIVE)) {
 		LOG_ERROR("Debug Module did not become active. dmcontrol=0x%x",
@@ -1195,25 +1191,11 @@
 		return ERROR_FAIL;
 	}
 
-<<<<<<< HEAD
-	uint32_t hartinfo = dmi_read(target, DMI_HARTINFO);
-	LOG_DEBUG("hartinfo:  0x%08x", hartinfo);
-
-	info->datasize = get_field(hartinfo, DMI_HARTINFO_DATASIZE);
-	info->dataaccess = get_field(hartinfo, DMI_HARTINFO_DATAACCESS);
-	info->dataaddr = get_field(hartinfo, DMI_HARTINFO_DATAADDR);
-
-	if (!get_field(dmstatus, DMI_DMSTATUS_AUTHENTICATED)) {
-		LOG_ERROR("Authentication required by RISC-V core but not "
-				"supported by OpenOCD. dmcontrol=0x%x", dmcontrol);
-		return ERROR_FAIL;
-=======
 	uint32_t hartsel = get_field(dmcontrol, max_hartsel_mask);
 	info->hartsellen = 0;
 	while (hartsel & 1) {
 		info->hartsellen++;
 		hartsel >>= 1;
->>>>>>> ec543bdc
 	}
 	LOG_DEBUG("hartsellen=%d", info->hartsellen);
 
