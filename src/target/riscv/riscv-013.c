--- conflicted
+++ resolved
@@ -264,11 +264,6 @@
 
 static uint32_t set_hartsel(uint32_t initial, uint32_t index)
 {
-<<<<<<< HEAD
-	RISCV013_INFO(info);
-	/* TODO: Properly handle hartselhi as well*/
-	return ((1L<<info->hartsellen)-1) << DMI_DMCONTROL_HARTSELLO_OFFSET;
-=======
 	initial &= ~DMI_DMCONTROL_HARTSELLO;
 	initial &= ~DMI_DMCONTROL_HARTSELHI;
 
@@ -279,7 +274,6 @@
 	initial |= index_hi << DMI_DMCONTROL_HARTSELHI_OFFSET;
 
 	return initial;
->>>>>>> b4b2ec7d
 }
 
 static void decode_dmi(char *text, unsigned address, unsigned data)
@@ -293,13 +287,8 @@
 		{ DMI_DMCONTROL, DMI_DMCONTROL_RESUMEREQ, "resumereq" },
 		{ DMI_DMCONTROL, DMI_DMCONTROL_HARTRESET, "hartreset" },
 		{ DMI_DMCONTROL, DMI_DMCONTROL_HASEL, "hasel" },
-<<<<<<< HEAD
-		{ DMI_DMCONTROL, ((1L<<10)-1) << DMI_DMCONTROL_HARTSELLO_OFFSET, "hartsello" },
-		/* TODO: hartsellhi */
-=======
 		{ DMI_DMCONTROL, DMI_DMCONTROL_HARTSELHI, "hartselhi" },
 		{ DMI_DMCONTROL, DMI_DMCONTROL_HARTSELLO, "hartsello" },
->>>>>>> b4b2ec7d
 		{ DMI_DMCONTROL, DMI_DMCONTROL_NDMRESET, "ndmreset" },
 		{ DMI_DMCONTROL, DMI_DMCONTROL_DMACTIVE, "dmactive" },
 		{ DMI_DMCONTROL, DMI_DMCONTROL_ACKHAVERESET, "ackhavereset" },
@@ -1384,13 +1373,8 @@
 		dm->was_reset = true;
 	}
 
-<<<<<<< HEAD
-	uint32_t max_hartsel_mask = ((1L<<10)-1) << DMI_DMCONTROL_HARTSELLO_OFFSET;
-	dmi_write(target, DMI_DMCONTROL, max_hartsel_mask | DMI_DMCONTROL_DMACTIVE);
-=======
 	dmi_write(target, DMI_DMCONTROL, DMI_DMCONTROL_HARTSELLO |
 			DMI_DMCONTROL_HARTSELHI | DMI_DMCONTROL_DMACTIVE);
->>>>>>> b4b2ec7d
 	uint32_t dmcontrol;
 	if (dmi_read(target, &dmcontrol, DMI_DMCONTROL) != ERROR_OK)
 		return ERROR_FAIL;
