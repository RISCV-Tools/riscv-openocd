// SPDX-License-Identifier: GPL-2.0-or-later

/***************************************************************************
 *   Copyright (C) 2005 by Dominic Rath                                    *
 *   Dominic.Rath@gmx.de                                                   *
 *                                                                         *
 *   Copyright (C) 2007-2010 Øyvind Harboe                                 *
 *   oyvind.harboe@zylin.com                                               *
 *                                                                         *
 *   Copyright (C) 2008 by Spencer Oliver                                  *
 *   spen@spen-soft.co.uk                                                  *
 *                                                                         *
 *   Copyright (C) 2011 by Broadcom Corporation                            *
 *   Evan Hunter - ehunter@broadcom.com                                    *
 *                                                                         *
 *   Copyright (C) ST-Ericsson SA 2011                                     *
 *   michel.jaouen@stericsson.com : smp minimum support                    *
 *                                                                         *
 *   Copyright (C) 2013 Andes Technology                                   *
 *   Hsiangkai Wang <hkwang@andestech.com>                                 *
 *                                                                         *
 *   Copyright (C) 2013 Franck Jullien                                     *
 *   elec4fun@gmail.com                                                    *
 ***************************************************************************/

#ifdef HAVE_CONFIG_H
#include "config.h"
#endif

#include <target/breakpoints.h>
#include <target/target_request.h>
#include <target/register.h>
#include <target/target.h>
#include <target/target_type.h>
#include <target/semihosting_common.h>
#include "server.h"
#include <flash/nor/core.h>
#include "gdb_server.h"
#include <target/image.h>
#include <jtag/jtag.h>
#include "rtos/rtos.h"
#include "target/smp.h"

/**
 * @file
 * GDB server implementation.
 *
 * This implements the GDB Remote Serial Protocol, over TCP connections,
 * giving GDB access to the JTAG or other hardware debugging facilities
 * found in most modern embedded processors.
 */

enum gdb_output_flag {
	/* GDB doesn't accept 'O' packets */
	GDB_OUTPUT_NO,
	/* GDB doesn't accept 'O' packets but accepts notifications */
	GDB_OUTPUT_NOTIF,
	/* GDB accepts 'O' packets */
	GDB_OUTPUT_ALL,
};

struct target_desc_format {
	char *tdesc;
	uint32_t tdesc_length;
};

/* private connection data for GDB */
struct gdb_connection {
	char buffer[GDB_BUFFER_SIZE + 1]; /* Extra byte for null-termination */
	char *buf_p;
	int buf_cnt;
	bool ctrl_c;
	enum target_state frontend_state;
	struct image *vflash_image;
	bool closed;
	/* set to prevent re-entrance from log messages during gdb_get_packet()
	 * and gdb_put_packet(). */
	bool busy;
	int noack_mode;
	/* set flag to true if you want the next stepi to return immediately.
	 * allowing GDB to pick up a fresh set of register values from the target
	 * without modifying the target state. */
	bool sync;
	/* We delay reporting memory write errors until next step/continue or memory
	 * write. This improves performance of gdb load significantly as the GDB packet
	 * can be replied immediately and a new GDB packet will be ready without delay
	 * (ca. 10% or so...). */
	bool mem_write_error;
	/* with extended-remote it seems we need to better emulate attach/detach.
	 * what this means is we reply with a W stop reply after a kill packet,
	 * normally we reply with a S reply via gdb_last_signal_packet.
	 * as a side note this behaviour only effects gdb > 6.8 */
	bool attached;
	/* set when extended protocol is used */
	bool extended_protocol;
	/* temporarily used for target description support */
	struct target_desc_format target_desc;
	/* temporarily used for thread list support */
	char *thread_list;
	/* flag to mask the output from gdb_log_callback() */
	enum gdb_output_flag output_flag;
	/* Unique index for this GDB connection. */
	unsigned int unique_index;
};

#if 0
#define _DEBUG_GDB_IO_
#endif

static struct gdb_connection *current_gdb_connection;

static int gdb_breakpoint_override;
static enum breakpoint_type gdb_breakpoint_override_type;

static int gdb_error(struct connection *connection, int retval);
static char *gdb_port;
static char *gdb_port_next;

static void gdb_log_callback(void *priv, const char *file, unsigned line,
		const char *function, const char *string);

static void gdb_sig_halted(struct connection *connection);

/* number of gdb connections, mainly to suppress gdb related debugging spam
 * in helper/log.c when no gdb connections are actually active */
static int gdb_actual_connections;

/* set if we are sending a memory map to gdb
 * via qXfer:memory-map:read packet */
/* enabled by default*/
static bool gdb_use_memory_map = true;
/* enabled by default*/
static bool gdb_flash_program = true;

/* if set, data aborts cause an error to be reported in memory read packets
 * see the code in gdb_read_memory_packet() for further explanations.
 * Disabled by default.
 */
static int gdb_report_data_abort;
/* If set, errors when accessing registers are reported to gdb. Disabled by
 * default. */
static int gdb_report_register_access_error;

/* set if we are sending target descriptions to gdb
 * via qXfer:features:read packet */
/* enabled by default */
static bool gdb_use_target_description = true;

/* current processing free-run type, used by file-I/O */
static char gdb_running_type;

/* Find an available target in the SMP group that gdb is connected to. For
 * commands that affect an entire SMP group (like memory access and run control)
 * this will give better results than returning the unavailable target and having
 * the command fail.  If gdb was aware that targets can be unavailable we
 * wouldn't need this logic.
 */
struct target *get_available_target_from_connection(struct connection *connection)
{
	struct gdb_service *gdb_service = connection->service->priv;
	struct target *target = gdb_service->target;
	if (target->state == TARGET_UNAVAILABLE && target->smp) {
		struct target_list *tlist;
		foreach_smp_target(tlist, target->smp_targets) {
			struct target *t = tlist->target;
			if (t->state != TARGET_UNAVAILABLE)
				return t;
		}
		/* If we can't find an available target, just return the
		 * original. */
	}
	return target;
}

/** Return true iff the given connection includes the given target. */
static bool gdb_connection_includes_target(struct connection *connection, struct target *target)
{
	struct gdb_service *gdb_service = connection->service->priv;
	struct target *service_target = gdb_service->target;
	if (service_target->smp) {
		struct target_list *tlist;
		foreach_smp_target(tlist, service_target->smp_targets) {
			struct target *t = tlist->target;
			if (t == target)
				return true;
		}
		return false;
	}
	/* Non-SMP target. */
	return service_target == target;
}

static int gdb_last_signal(struct target *target)
{
	LOG_TARGET_DEBUG(target, "Debug reason is: %s",
			target_debug_reason_str(target->debug_reason));

	switch (target->debug_reason) {
		case DBG_REASON_DBGRQ:
			return 0x2;		/* SIGINT */
		case DBG_REASON_BREAKPOINT:
		case DBG_REASON_WATCHPOINT:
		case DBG_REASON_WPTANDBKPT:
			return 0x05;	/* SIGTRAP */
		case DBG_REASON_SINGLESTEP:
			return 0x05;	/* SIGTRAP */
		case DBG_REASON_EXC_CATCH:
			return 0x05;
		case DBG_REASON_NOTHALTED:
			return 0x0;		/* no signal... shouldn't happen */
		default:
			LOG_USER("undefined debug reason %d (%s) - target needs reset",
					target->debug_reason,
					target_debug_reason_str(target->debug_reason));
			return 0x0;
	}
}

static int check_pending(struct connection *connection,
		int timeout_s, int *got_data)
{
	/* a non-blocking socket will block if there is 0 bytes available on the socket,
	 * but return with as many bytes as are available immediately
	 */
	struct timeval tv;
	fd_set read_fds;
	struct gdb_connection *gdb_con = connection->priv;
	int t;
	if (!got_data)
		got_data = &t;
	*got_data = 0;

	if (gdb_con->buf_cnt > 0) {
		*got_data = 1;
		return ERROR_OK;
	}

	FD_ZERO(&read_fds);
	FD_SET(connection->fd, &read_fds);

	tv.tv_sec = timeout_s;
	tv.tv_usec = 0;
	if (socket_select(connection->fd + 1, &read_fds, NULL, NULL, &tv) == 0) {
		/* This can typically be because a "monitor" command took too long
		 * before printing any progress messages
		 */
		if (timeout_s > 0)
			return ERROR_GDB_TIMEOUT;
		else
			return ERROR_OK;
	}
	*got_data = FD_ISSET(connection->fd, &read_fds) != 0;
	return ERROR_OK;
}

static int gdb_get_char_inner(struct connection *connection, int *next_char)
{
	struct gdb_connection *gdb_con = connection->priv;
	int retval = ERROR_OK;

#ifdef _DEBUG_GDB_IO_
	char *debug_buffer;
#endif
	for (;; ) {
		if (connection->service->type != CONNECTION_TCP)
			gdb_con->buf_cnt = read(connection->fd, gdb_con->buffer, GDB_BUFFER_SIZE);
		else {
			retval = check_pending(connection, 1, NULL);
			if (retval != ERROR_OK)
				return retval;
			gdb_con->buf_cnt = read_socket(connection->fd,
					gdb_con->buffer,
					GDB_BUFFER_SIZE);
		}

		if (gdb_con->buf_cnt > 0)
			break;
		if (gdb_con->buf_cnt == 0) {
			LOG_DEBUG("GDB connection closed by the remote client");
			gdb_con->closed = true;
			return ERROR_SERVER_REMOTE_CLOSED;
		}

#ifdef _WIN32
		bool retry = (WSAGetLastError() == WSAEWOULDBLOCK);
#else
		bool retry = (errno == EAGAIN);
#endif

		if (retry) {
			// Try again after a delay
			usleep(1000);
		} else {
			// Print error and close the socket
			log_socket_error("GDB");
			gdb_con->closed = true;
			return ERROR_SERVER_REMOTE_CLOSED;
		}
	}

#ifdef _DEBUG_GDB_IO_
	debug_buffer = strndup(gdb_con->buffer, gdb_con->buf_cnt);
	LOG_DEBUG("received '%s'", debug_buffer);
	free(debug_buffer);
#endif

	gdb_con->buf_p = gdb_con->buffer;
	gdb_con->buf_cnt--;
	*next_char = *(gdb_con->buf_p++);
	if (gdb_con->buf_cnt > 0)
		connection->input_pending = true;
	else
		connection->input_pending = false;
#ifdef _DEBUG_GDB_IO_
	LOG_DEBUG("returned char '%c' (0x%2.2x)", *next_char, *next_char);
#endif

	return retval;
}

/**
 * The cool thing about this fn is that it allows buf_p and buf_cnt to be
 * held in registers in the inner loop.
 *
 * For small caches and embedded systems this is important!
 */
static inline int gdb_get_char_fast(struct connection *connection,
		int *next_char, char **buf_p, int *buf_cnt)
{
	int retval = ERROR_OK;

	if ((*buf_cnt)-- > 0) {
		*next_char = **buf_p;
		(*buf_p)++;
		if (*buf_cnt > 0)
			connection->input_pending = true;
		else
			connection->input_pending = false;

#ifdef _DEBUG_GDB_IO_
		LOG_DEBUG("returned char '%c' (0x%2.2x)", *next_char, *next_char);
#endif

		return ERROR_OK;
	}

	struct gdb_connection *gdb_con = connection->priv;
	gdb_con->buf_p = *buf_p;
	gdb_con->buf_cnt = *buf_cnt;
	retval = gdb_get_char_inner(connection, next_char);
	*buf_p = gdb_con->buf_p;
	*buf_cnt = gdb_con->buf_cnt;

	return retval;
}

static int gdb_get_char(struct connection *connection, int *next_char)
{
	struct gdb_connection *gdb_con = connection->priv;
	return gdb_get_char_fast(connection, next_char, &gdb_con->buf_p, &gdb_con->buf_cnt);
}

static int gdb_putback_char(struct connection *connection, int last_char)
{
	struct gdb_connection *gdb_con = connection->priv;

	if (gdb_con->buf_p > gdb_con->buffer) {
		*(--gdb_con->buf_p) = last_char;
		gdb_con->buf_cnt++;
	} else
		LOG_ERROR("BUG: couldn't put character back");

	return ERROR_OK;
}

/* The only way we can detect that the socket is closed is the first time
 * we write to it, we will fail. Subsequent write operations will
 * succeed. Shudder! */
static int gdb_write(struct connection *connection, void *data, int len)
{
	struct gdb_connection *gdb_con = connection->priv;
	if (gdb_con->closed) {
		LOG_DEBUG("GDB socket marked as closed, cannot write to it.");
		return ERROR_SERVER_REMOTE_CLOSED;
	}

	if (connection_write(connection, data, len) == len)
		return ERROR_OK;

	LOG_WARNING("Error writing to GDB socket. Dropping the connection.");
	gdb_con->closed = true;
	return ERROR_SERVER_REMOTE_CLOSED;
}

static void gdb_log_incoming_packet(struct connection *connection, char *packet)
{
	if (!LOG_LEVEL_IS(LOG_LVL_DEBUG))
		return;

	struct target *target = get_target_from_connection(connection);
	struct gdb_connection *gdb_connection = connection->priv;

	/* Avoid dumping non-printable characters to the terminal */
	const unsigned packet_len = strlen(packet);
	const char *nonprint = find_nonprint_char(packet, packet_len);
	if (nonprint) {
		/* Does packet at least have a prefix that is printable?
		 * Look within the first 50 chars of the packet. */
		const char *colon = memchr(packet, ':', MIN(50, packet_len));
		const bool packet_has_prefix = (colon);
		const bool packet_prefix_printable = (packet_has_prefix && nonprint > colon);

		if (packet_prefix_printable) {
			const unsigned int prefix_len = colon - packet + 1;  /* + 1 to include the ':' */
			const unsigned int payload_len = packet_len - prefix_len;
			LOG_TARGET_DEBUG(target, "{%d} received packet: %.*s<binary-data-%u-bytes>",
				gdb_connection->unique_index, prefix_len, packet, payload_len);
		} else {
			LOG_TARGET_DEBUG(target, "{%d} received packet: <binary-data-%u-bytes>",
				gdb_connection->unique_index, packet_len);
		}
	} else {
		/* All chars printable, dump the packet as is */
		LOG_TARGET_DEBUG(target, "{%d} received packet: %s", gdb_connection->unique_index, packet);
	}
}

static void gdb_log_outgoing_packet(struct connection *connection, char *packet_buf,
	unsigned int packet_len, unsigned char checksum)
{
	if (!LOG_LEVEL_IS(LOG_LVL_DEBUG))
		return;

	struct target *target = get_target_from_connection(connection);
	struct gdb_connection *gdb_connection = connection->priv;

	if (find_nonprint_char(packet_buf, packet_len))
		LOG_TARGET_DEBUG(target, "{%d} sending packet: $<binary-data-%u-bytes>#%2.2x",
			gdb_connection->unique_index, packet_len, checksum);
	else
		LOG_TARGET_DEBUG(target, "{%d} sending packet: $%.*s#%2.2x",
			gdb_connection->unique_index, packet_len, packet_buf, checksum);
}

static int gdb_put_packet_inner(struct connection *connection,
		char *buffer, int len)
{
	int i;
	unsigned char my_checksum = 0;
	int reply;
	int retval;
	struct gdb_connection *gdb_con = connection->priv;

	for (i = 0; i < len; i++)
		my_checksum += buffer[i];

#ifdef _DEBUG_GDB_IO_
	/*
	 * At this point we should have nothing in the input queue from GDB,
	 * however sometimes '-' is sent even though we've already received
	 * an ACK (+) for everything we've sent off.
	 *
	 * This code appears to sometimes eat a ^C coming from gdb.
	 */
	int gotdata;
	for (;; ) {
		retval = check_pending(connection, 0, &gotdata);
		if (retval != ERROR_OK)
			return retval;
		if (!gotdata)
			break;
		retval = gdb_get_char(connection, &reply);
		if (retval != ERROR_OK)
			return retval;
		if (reply == '$') {
			/* fix a problem with some IAR tools */
			gdb_putback_char(connection, reply);
			LOG_DEBUG("Unexpected start of new packet");
			break;
		}

		LOG_DEBUG("Discard unexpected char %c", reply);
	}
#endif

	while (1) {
		gdb_log_outgoing_packet(connection, buffer, len, my_checksum);

		char local_buffer[1024];
		local_buffer[0] = '$';
		if ((size_t)len + 4 <= sizeof(local_buffer)) {
			/* performance gain on smaller packets by only a single call to gdb_write() */
			memcpy(local_buffer + 1, buffer, len++);
			len += snprintf(local_buffer + len, sizeof(local_buffer) - len, "#%02x", my_checksum);
			retval = gdb_write(connection, local_buffer, len);
			if (retval != ERROR_OK)
				return retval;
		} else {
			/* larger packets are transmitted directly from caller supplied buffer
			 * by several calls to gdb_write() to avoid dynamic allocation */
			snprintf(local_buffer + 1, sizeof(local_buffer) - 1, "#%02x", my_checksum);
			retval = gdb_write(connection, local_buffer, 1);
			if (retval != ERROR_OK)
				return retval;
			retval = gdb_write(connection, buffer, len);
			if (retval != ERROR_OK)
				return retval;
			retval = gdb_write(connection, local_buffer + 1, 3);
			if (retval != ERROR_OK)
				return retval;
		}

		if (gdb_con->noack_mode)
			break;

		retval = gdb_get_char(connection, &reply);
		if (retval != ERROR_OK)
			return retval;

		if (reply == '+') {
			gdb_log_incoming_packet(connection, "+");
			break;
		} else if (reply == '-') {
			/* Stop sending output packets for now */
			gdb_con->output_flag = GDB_OUTPUT_NO;
			gdb_log_incoming_packet(connection, "-");
			LOG_WARNING("negative reply, retrying");
		} else if (reply == 0x3) {
			gdb_con->ctrl_c = true;
			gdb_log_incoming_packet(connection, "<Ctrl-C>");
			retval = gdb_get_char(connection, &reply);
			if (retval != ERROR_OK)
				return retval;
			if (reply == '+') {
				gdb_log_incoming_packet(connection, "+");
				break;
			} else if (reply == '-') {
				/* Stop sending output packets for now */
				gdb_con->output_flag = GDB_OUTPUT_NO;
				gdb_log_incoming_packet(connection, "-");
				LOG_WARNING("negative reply, retrying");
			} else if (reply == '$') {
				LOG_ERROR("GDB missing ack(1) - assumed good");
				gdb_putback_char(connection, reply);
				return ERROR_OK;
			} else {
				LOG_ERROR("unknown character(1) 0x%2.2x in reply, dropping connection", reply);
				gdb_con->closed = true;
				return ERROR_SERVER_REMOTE_CLOSED;
			}
		} else if (reply == '$') {
			LOG_ERROR("GDB missing ack(2) - assumed good");
			gdb_putback_char(connection, reply);
			return ERROR_OK;
		} else {
			LOG_ERROR("unknown character(2) 0x%2.2x in reply, dropping connection",
				reply);
			gdb_con->closed = true;
			return ERROR_SERVER_REMOTE_CLOSED;
		}
	}
	if (gdb_con->closed)
		return ERROR_SERVER_REMOTE_CLOSED;

	return ERROR_OK;
}

int gdb_put_packet(struct connection *connection, char *buffer, int len)
{
	struct gdb_connection *gdb_con = connection->priv;
	gdb_con->busy = true;
	int retval = gdb_put_packet_inner(connection, buffer, len);
	gdb_con->busy = false;

	/* we sent some data, reset timer for keep alive messages */
	kept_alive();

	return retval;
}

static inline int fetch_packet(struct connection *connection,
		int *checksum_ok, int noack, int *len, char *buffer)
{
	unsigned char my_checksum = 0;
	char checksum[3];
	int character;
	int retval = ERROR_OK;

	struct gdb_connection *gdb_con = connection->priv;
	my_checksum = 0;
	int count = 0;
	count = 0;

	/* move this over into local variables to use registers and give the
	 * more freedom to optimize */
	char *buf_p = gdb_con->buf_p;
	int buf_cnt = gdb_con->buf_cnt;

	for (;; ) {
		/* The common case is that we have an entire packet with no escape chars.
		 * We need to leave at least 2 bytes in the buffer to have
		 * gdb_get_char() update various bits and bobs correctly.
		 */
		if ((buf_cnt > 2) && ((buf_cnt + count) < *len)) {
			/* The compiler will struggle a bit with constant propagation and
			 * aliasing, so we help it by showing that these values do not
			 * change inside the loop
			 */
			int i;
			char *buf = buf_p;
			int run = buf_cnt - 2;
			i = 0;
			int done = 0;
			while (i < run) {
				character = *buf++;
				i++;
				if (character == '#') {
					/* Danger! character can be '#' when esc is
					 * used so we need an explicit boolean for done here. */
					done = 1;
					break;
				}

				if (character == '}') {
					/* data transmitted in binary mode (X packet)
					 * uses 0x7d as escape character */
					my_checksum += character & 0xff;
					character = *buf++;
					i++;
					my_checksum += character & 0xff;
					buffer[count++] = (character ^ 0x20) & 0xff;
				} else {
					my_checksum += character & 0xff;
					buffer[count++] = character & 0xff;
				}
			}
			buf_p += i;
			buf_cnt -= i;
			if (done)
				break;
		}
		if (count > *len) {
			LOG_ERROR("packet buffer too small");
			retval = ERROR_GDB_BUFFER_TOO_SMALL;
			break;
		}

		retval = gdb_get_char_fast(connection, &character, &buf_p, &buf_cnt);
		if (retval != ERROR_OK)
			break;

		if (character == '#')
			break;

		if (character == '}') {
			/* data transmitted in binary mode (X packet)
			 * uses 0x7d as escape character */
			my_checksum += character & 0xff;

			retval = gdb_get_char_fast(connection, &character, &buf_p, &buf_cnt);
			if (retval != ERROR_OK)
				break;

			my_checksum += character & 0xff;
			buffer[count++] = (character ^ 0x20) & 0xff;
		} else {
			my_checksum += character & 0xff;
			buffer[count++] = character & 0xff;
		}
	}

	gdb_con->buf_p = buf_p;
	gdb_con->buf_cnt = buf_cnt;

	if (retval != ERROR_OK)
		return retval;

	*len = count;

	retval = gdb_get_char(connection, &character);
	if (retval != ERROR_OK)
		return retval;
	checksum[0] = character;
	retval = gdb_get_char(connection, &character);
	if (retval != ERROR_OK)
		return retval;
	checksum[1] = character;
	checksum[2] = 0;

	if (!noack)
		*checksum_ok = (my_checksum == strtoul(checksum, NULL, 16));

	return ERROR_OK;
}

static int gdb_get_packet_inner(struct connection *connection,
		char *buffer, int *len)
{
	int character;
	int retval;
	struct gdb_connection *gdb_con = connection->priv;

	while (1) {
		do {
			retval = gdb_get_char(connection, &character);
			if (retval != ERROR_OK)
				return retval;

#ifdef _DEBUG_GDB_IO_
			LOG_DEBUG("character: '%c'", character);
#endif

			switch (character) {
				case '$':
					break;
				case '+':
					gdb_log_incoming_packet(connection, "+");
					/* According to the GDB documentation
					 * (https://sourceware.org/gdb/onlinedocs/gdb/Packet-Acknowledgment.html):
					 * "gdb sends a final `+` acknowledgment of the stub's `OK`
					 * response, which can be safely ignored by the stub."
					 * However OpenOCD server already is in noack mode at this
					 * point and instead of ignoring this it was emitting a
					 * warning. This code makes server ignore the first ACK
					 * that will be received after going into noack mode,
					 * warning only about subsequent ACK's. */
					if (gdb_con->noack_mode > 1) {
						LOG_WARNING("acknowledgment received, but no packet pending");
					} else if (gdb_con->noack_mode) {
						LOG_DEBUG("Received first acknowledgment after entering noack mode. Ignoring it.");
						gdb_con->noack_mode = 2;
					}
					break;
				case '-':
					gdb_log_incoming_packet(connection, "-");
					LOG_WARNING("negative acknowledgment, but no packet pending");
					break;
				case 0x3:
					gdb_log_incoming_packet(connection, "<Ctrl-C>");
					gdb_con->ctrl_c = true;
					*len = 0;
					return ERROR_OK;
				default:
					LOG_WARNING("ignoring character 0x%x", character);
					break;
			}
		} while (character != '$');

		int checksum_ok = 0;
		/* explicit code expansion here to get faster inlined code in -O3 by not
		 * calculating checksum */
		if (gdb_con->noack_mode) {
			retval = fetch_packet(connection, &checksum_ok, 1, len, buffer);
			if (retval != ERROR_OK)
				return retval;
		} else {
			retval = fetch_packet(connection, &checksum_ok, 0, len, buffer);
			if (retval != ERROR_OK)
				return retval;
		}

		if (gdb_con->noack_mode) {
			/* checksum is not checked in noack mode */
			break;
		}
		if (checksum_ok) {
			retval = gdb_write(connection, "+", 1);
			if (retval != ERROR_OK)
				return retval;
			break;
		}
	}
	if (gdb_con->closed)
		return ERROR_SERVER_REMOTE_CLOSED;

	return ERROR_OK;
}

static int gdb_get_packet(struct connection *connection, char *buffer, int *len)
{
	struct gdb_connection *gdb_con = connection->priv;
	gdb_con->busy = true;
	int retval = gdb_get_packet_inner(connection, buffer, len);
	gdb_con->busy = false;
	return retval;
}

static int gdb_output_con(struct connection *connection, const char *line)
{
	char *hex_buffer;
	int bin_size;

	bin_size = strlen(line);

	hex_buffer = malloc(bin_size * 2 + 2);
	if (!hex_buffer)
		return ERROR_GDB_BUFFER_TOO_SMALL;

	hex_buffer[0] = 'O';
	size_t pkt_len = hexify(hex_buffer + 1, (const uint8_t *)line, bin_size,
		bin_size * 2 + 1);
	int retval = gdb_put_packet(connection, hex_buffer, pkt_len + 1);

	free(hex_buffer);
	return retval;
}

static int gdb_output(struct command_context *context, const char *line)
{
	/* this will be dumped to the log and also sent as an O packet if possible */
	LOG_USER_N("%s", line);
	return ERROR_OK;
}

static void gdb_signal_reply(struct target *target, struct connection *connection)
{
	struct gdb_connection *gdb_connection = connection->priv;
	char sig_reply[65];
	char stop_reason[32];
	char current_thread[25];
	int sig_reply_len;
	int signal_var;

	rtos_update_threads(target);

	if (target->debug_reason == DBG_REASON_EXIT) {
		sig_reply_len = snprintf(sig_reply, sizeof(sig_reply), "W00");
	} else {
		struct target *ct;
		struct rtos *rtos;

		rtos = rtos_of_target(target);
		if (rtos) {
			rtos->current_threadid = rtos->current_thread;
			rtos->gdb_target_for_threadid(connection, rtos->current_threadid, &ct);
		} else {
			ct = target;
		}

		if (gdb_connection->ctrl_c) {
			LOG_TARGET_DEBUG(target, "Responding with signal 2 (SIGINT) to debugger due to Ctrl-C");
			signal_var = 0x2;
		} else
			signal_var = gdb_last_signal(ct);

		stop_reason[0] = '\0';
		if (ct->debug_reason == DBG_REASON_WATCHPOINT) {
			enum watchpoint_rw hit_wp_type;
			target_addr_t hit_wp_address;

			if (watchpoint_hit(ct, &hit_wp_type, &hit_wp_address) == ERROR_OK) {

				switch (hit_wp_type) {
					case WPT_WRITE:
						snprintf(stop_reason, sizeof(stop_reason),
								"watch:%08" TARGET_PRIxADDR ";", hit_wp_address);
						break;
					case WPT_READ:
						snprintf(stop_reason, sizeof(stop_reason),
								"rwatch:%08" TARGET_PRIxADDR ";", hit_wp_address);
						break;
					case WPT_ACCESS:
						snprintf(stop_reason, sizeof(stop_reason),
								"awatch:%08" TARGET_PRIxADDR ";", hit_wp_address);
						break;
					default:
						break;
				}
			}
		}

		current_thread[0] = '\0';
		if (rtos)
			snprintf(current_thread, sizeof(current_thread), "thread:%" PRIx64 ";",
					rtos->current_thread);

		sig_reply_len = snprintf(sig_reply, sizeof(sig_reply), "T%2.2x%s%s",
				signal_var, stop_reason, current_thread);

		gdb_connection->ctrl_c = false;
	}

	gdb_put_packet(connection, sig_reply, sig_reply_len);
	gdb_connection->frontend_state = TARGET_HALTED;
}

static void gdb_fileio_reply(struct target *target, struct connection *connection)
{
	struct gdb_connection *gdb_connection = connection->priv;
	char fileio_command[256];
	int command_len;
	bool program_exited = false;

	if (strcmp(target->fileio_info->identifier, "open") == 0)
		sprintf(fileio_command, "F%s,%" PRIx64 "/%" PRIx64 ",%" PRIx64 ",%" PRIx64, target->fileio_info->identifier,
				target->fileio_info->param_1,
				target->fileio_info->param_2 + 1,	/* len + trailing zero */
				target->fileio_info->param_3,
				target->fileio_info->param_4);
	else if (strcmp(target->fileio_info->identifier, "close") == 0)
		sprintf(fileio_command, "F%s,%" PRIx64, target->fileio_info->identifier,
				target->fileio_info->param_1);
	else if (strcmp(target->fileio_info->identifier, "read") == 0)
		sprintf(fileio_command, "F%s,%" PRIx64 ",%" PRIx64 ",%" PRIx64, target->fileio_info->identifier,
				target->fileio_info->param_1,
				target->fileio_info->param_2,
				target->fileio_info->param_3);
	else if (strcmp(target->fileio_info->identifier, "write") == 0)
		sprintf(fileio_command, "F%s,%" PRIx64 ",%" PRIx64 ",%" PRIx64, target->fileio_info->identifier,
				target->fileio_info->param_1,
				target->fileio_info->param_2,
				target->fileio_info->param_3);
	else if (strcmp(target->fileio_info->identifier, "lseek") == 0)
		sprintf(fileio_command, "F%s,%" PRIx64 ",%" PRIx64 ",%" PRIx64, target->fileio_info->identifier,
				target->fileio_info->param_1,
				target->fileio_info->param_2,
				target->fileio_info->param_3);
	else if (strcmp(target->fileio_info->identifier, "rename") == 0)
		sprintf(fileio_command, "F%s,%" PRIx64 "/%" PRIx64 ",%" PRIx64 "/%" PRIx64, target->fileio_info->identifier,
				target->fileio_info->param_1,
				target->fileio_info->param_2 + 1,	/* len + trailing zero */
				target->fileio_info->param_3,
				target->fileio_info->param_4 + 1);	/* len + trailing zero */
	else if (strcmp(target->fileio_info->identifier, "unlink") == 0)
		sprintf(fileio_command, "F%s,%" PRIx64 "/%" PRIx64, target->fileio_info->identifier,
				target->fileio_info->param_1,
				target->fileio_info->param_2 + 1);	/* len + trailing zero */
	else if (strcmp(target->fileio_info->identifier, "stat") == 0)
		sprintf(fileio_command, "F%s,%" PRIx64 "/%" PRIx64 ",%" PRIx64, target->fileio_info->identifier,
				target->fileio_info->param_1,
				target->fileio_info->param_2,
				target->fileio_info->param_3);
	else if (strcmp(target->fileio_info->identifier, "fstat") == 0)
		sprintf(fileio_command, "F%s,%" PRIx64 ",%" PRIx64, target->fileio_info->identifier,
				target->fileio_info->param_1,
				target->fileio_info->param_2);
	else if (strcmp(target->fileio_info->identifier, "gettimeofday") == 0)
		sprintf(fileio_command, "F%s,%" PRIx64 ",%" PRIx64, target->fileio_info->identifier,
				target->fileio_info->param_1,
				target->fileio_info->param_2);
	else if (strcmp(target->fileio_info->identifier, "isatty") == 0)
		sprintf(fileio_command, "F%s,%" PRIx64, target->fileio_info->identifier,
				target->fileio_info->param_1);
	else if (strcmp(target->fileio_info->identifier, "system") == 0)
		sprintf(fileio_command, "F%s,%" PRIx64 "/%" PRIx64, target->fileio_info->identifier,
				target->fileio_info->param_1,
				target->fileio_info->param_2 + 1);	/* len + trailing zero */
	else if (strcmp(target->fileio_info->identifier, "exit") == 0) {
		/* If target hits exit syscall, report to GDB the program is terminated.
		 * In addition, let target run its own exit syscall handler. */
		program_exited = true;
		sprintf(fileio_command, "W%02" PRIx64, target->fileio_info->param_1);
	} else {
		LOG_DEBUG("Unknown syscall: %s", target->fileio_info->identifier);

		/* encounter unknown syscall, continue */
		gdb_connection->frontend_state = TARGET_RUNNING;
		target_resume(target, 1, 0x0, 0, 0);
		return;
	}

	command_len = strlen(fileio_command);
	gdb_put_packet(connection, fileio_command, command_len);

	if (program_exited) {
		/* Use target_resume() to let target run its own exit syscall handler. */
		gdb_connection->frontend_state = TARGET_RUNNING;
		target_resume(target, 1, 0x0, 0, 0);
	} else {
		gdb_connection->frontend_state = TARGET_HALTED;
		rtos_update_threads(target);
	}
}

static void gdb_frontend_halted(struct target *target, struct connection *connection)
{
	struct gdb_connection *gdb_connection = connection->priv;

	/* In the GDB protocol when we are stepping or continuing execution,
	 * we have a lingering reply. Upon receiving a halted event
	 * when we have that lingering packet, we reply to the original
	 * step or continue packet.
	 *
	 * Executing monitor commands can bring the target in and
	 * out of the running state so we'll see lots of TARGET_EVENT_XXX
	 * that are to be ignored.
	 */
	if (gdb_connection->frontend_state == TARGET_RUNNING) {
		/* stop forwarding log packets! */
		gdb_connection->output_flag = GDB_OUTPUT_NO;

		/* check fileio first */
		if (target_get_gdb_fileio_info(target, target->fileio_info) == ERROR_OK)
			gdb_fileio_reply(target, connection);
		else
			gdb_signal_reply(target, connection);
	}
}

static int gdb_target_callback_event_handler(struct target *target,
		enum target_event event, void *priv)
{
	struct connection *connection = priv;

	/* Propagate this event if it's for any of the targets on this gdb connection. */
	if (!gdb_connection_includes_target(connection, target))
		return ERROR_OK;

	switch (event) {
		case TARGET_EVENT_GDB_HALT:
			gdb_frontend_halted(target, connection);
			break;
		case TARGET_EVENT_HALTED:
			target_call_event_callbacks(target, TARGET_EVENT_GDB_END);
			break;
		default:
			break;
	}

	return ERROR_OK;
}

static int gdb_new_connection(struct connection *connection)
{
	struct gdb_connection *gdb_connection = malloc(sizeof(struct gdb_connection));
	struct target *target;
	int retval;
	int initial_ack;
	static unsigned int next_unique_id = 1;

	target = get_target_from_connection(connection);
	connection->priv = gdb_connection;
	connection->cmd_ctx->current_target = target;

	/* initialize gdb connection information */
	gdb_connection->buf_p = gdb_connection->buffer;
	gdb_connection->buf_cnt = 0;
	gdb_connection->ctrl_c = false;
	gdb_connection->frontend_state = TARGET_HALTED;
	gdb_connection->vflash_image = NULL;
	gdb_connection->closed = false;
	gdb_connection->busy = false;
	gdb_connection->noack_mode = 0;
	gdb_connection->sync = false;
	gdb_connection->mem_write_error = false;
	gdb_connection->attached = true;
	gdb_connection->extended_protocol = false;
	gdb_connection->target_desc.tdesc = NULL;
	gdb_connection->target_desc.tdesc_length = 0;
	gdb_connection->thread_list = NULL;
	gdb_connection->output_flag = GDB_OUTPUT_NO;
	gdb_connection->unique_index = next_unique_id++;

	/* output goes through gdb connection */
	command_set_output_handler(connection->cmd_ctx, gdb_output, connection);

	/* we must remove all breakpoints registered to the target as a previous
	 * GDB session could leave dangling breakpoints if e.g. communication
	 * timed out.
	 */
	breakpoint_clear_target(target);
	watchpoint_clear_target(target);

	/* Since version 3.95 (gdb-19990504), with the exclusion of 6.5~6.8, GDB
	 * sends an ACK at connection with the following comment in its source code:
	 * "Ack any packet which the remote side has already sent."
	 * LLDB does the same since the first gdb-remote implementation.
	 * Remove the initial ACK from the incoming buffer.
	 */
	retval = gdb_get_char(connection, &initial_ack);
	if (retval != ERROR_OK)
		return retval;

	if (initial_ack != '+')
		gdb_putback_char(connection, initial_ack);

	target_call_event_callbacks(target, TARGET_EVENT_GDB_ATTACH);

	if (target->rtos) {
		/* clean previous rtos session if supported*/
		if (target->rtos->type->clean)
			target->rtos->type->clean(target);

		/* update threads */
		rtos_update_threads(target);
	}

	if (gdb_use_memory_map) {
		/* Connect must fail if the memory map can't be set up correctly.
		 *
		 * This will cause an auto_probe to be invoked, which is either
		 * a no-op or it will fail when the target isn't ready(e.g. not halted).
		 */
		for (unsigned int i = 0; i < flash_get_bank_count(); i++) {
			struct flash_bank *p;
			p = get_flash_bank_by_num_noprobe(i);
			if (p->target != target)
				continue;
			retval = get_flash_bank_by_num(i, &p);
			if (retval != ERROR_OK) {
				LOG_ERROR("Connect failed. Consider setting up a gdb-attach event for the target "
						"to prepare target for GDB connect, or use 'gdb_memory_map disable'.");
				return retval;
			}
		}
	}

	log_printf_lf(all_targets->next ? LOG_LVL_INFO : LOG_LVL_DEBUG,
			__FILE__, __LINE__, __func__,
			"New GDB Connection: %d, Target %s, state: %s",
			gdb_connection->unique_index,
			target_name(target),
			target_state_name(target));

	if (!target_was_examined(target)) {
		LOG_TARGET_ERROR(target, "Target not examined yet, refuse gdb connection %d!",
				  gdb_connection->unique_index);
		return ERROR_TARGET_NOT_EXAMINED;
	}
	gdb_actual_connections++;

	if (target->state != TARGET_HALTED)
		LOG_TARGET_WARNING(target, "GDB connection %d not halted",
					gdb_actual_connections);

	/* DANGER! If we fail subsequently, we must remove this handler,
	 * otherwise we occasionally see crashes as the timer can invoke the
	 * callback fn.
	 *
	 * register callback to be informed about target events */
	target_register_event_callback(gdb_target_callback_event_handler, connection);

	log_add_callback(gdb_log_callback, connection);

	return ERROR_OK;
}

static int gdb_connection_closed(struct connection *connection)
{
	struct target *target;
	struct gdb_connection *gdb_connection = connection->priv;

	target = get_target_from_connection(connection);

	/* we're done forwarding messages. Tear down callback before
	 * cleaning up connection.
	 */
	log_remove_callback(gdb_log_callback, connection);

	gdb_actual_connections--;
	LOG_TARGET_DEBUG(target, "{%d} GDB Close, state: %s, gdb_actual_connections=%d",
		gdb_connection->unique_index,
		target_state_name(target),
		gdb_actual_connections);

	/* see if an image built with vFlash commands is left */
	if (gdb_connection->vflash_image) {
		image_close(gdb_connection->vflash_image);
		free(gdb_connection->vflash_image);
		gdb_connection->vflash_image = NULL;
	}

	/* if this connection registered a debug-message receiver delete it */
	delete_debug_msg_receiver(connection->cmd_ctx, target);

	free(connection->priv);
	connection->priv = NULL;

	target_unregister_event_callback(gdb_target_callback_event_handler, connection);

	target_call_event_callbacks(target, TARGET_EVENT_GDB_END);

	target_call_event_callbacks(target, TARGET_EVENT_GDB_DETACH);

	return ERROR_OK;
}

static void gdb_send_error(struct connection *connection, uint8_t the_error)
{
	char err[4];
	snprintf(err, 4, "E%2.2X", the_error);
	gdb_put_packet(connection, err, 3);
}

static int gdb_last_signal_packet(struct connection *connection,
		char const *packet, int packet_size)
{
	struct target *target = get_target_from_connection(connection);
	struct gdb_connection *gdb_con = connection->priv;
	char sig_reply[4];
	int signal_var;

	if (!gdb_con->attached) {
		/* if we are here we have received a kill packet
		 * reply W stop reply otherwise gdb gets very unhappy */
		gdb_put_packet(connection, "W00", 3);
		return ERROR_OK;
	}

	signal_var = gdb_last_signal(target);

	snprintf(sig_reply, 4, "S%2.2x", signal_var);
	gdb_put_packet(connection, sig_reply, 3);

	return ERROR_OK;
}

static inline int gdb_reg_pos(struct target *target, int pos, int len)
{
	if (target->endianness == TARGET_LITTLE_ENDIAN)
		return pos;
	else
		return len - 1 - pos;
}

/* Convert register to string of bytes. NB! The # of bits in the
 * register might be non-divisible by 8(a byte), in which
 * case an entire byte is shown.
 *
 * NB! the format on the wire is the target endianness
 *
 * The format of reg->value is little endian
 *
 */
static void gdb_str_to_target(struct target *target,
		char *tstr, struct reg *reg)
{
	int i;

	uint8_t *buf;
	int buf_len;
	buf = reg->value;
	buf_len = DIV_ROUND_UP(reg->size, 8);

	for (i = 0; i < buf_len; i++) {
		int j = gdb_reg_pos(target, i, buf_len);
		tstr += sprintf(tstr, "%02x", buf[j]);
	}
}

/* copy over in register buffer */
static void gdb_target_to_reg(struct target *target,
		char const *tstr, int str_len, uint8_t *bin)
{
	if (str_len % 2) {
		LOG_ERROR("BUG: gdb value with uneven number of characters encountered");
		exit(-1);
	}

	int i;
	for (i = 0; i < str_len; i += 2) {
		unsigned t;
		if (sscanf(tstr + i, "%02x", &t) != 1) {
			LOG_ERROR("BUG: unable to convert register value");
			exit(-1);
		}

		int j = gdb_reg_pos(target, i/2, str_len/2);
		bin[j] = t;
	}
}

/* get register value if needed and fill the buffer accordingly */
static int gdb_get_reg_value_as_str(struct target *target, char *tstr, struct reg *reg)
{
	int retval = ERROR_OK;

	if (!reg->valid)
		retval = reg->type->get(reg);

	const unsigned int len = DIV_ROUND_UP(reg->size, 8) * 2;
	switch (retval) {
		case ERROR_OK:
			gdb_str_to_target(target, tstr, reg);
			return ERROR_OK;
		case ERROR_TARGET_RESOURCE_NOT_AVAILABLE:
			memset(tstr, 'x', len);
			tstr[len] = '\0';
			return ERROR_OK;
	}
	memset(tstr, '0', len);
	tstr[len] = '\0';
	return ERROR_FAIL;
}

static int gdb_get_registers_packet(struct connection *connection,
		char const *packet, int packet_size)
{
	struct target *target = get_target_from_connection(connection);
	struct reg **reg_list;
	int reg_list_size;
	int retval;
	int reg_packet_size = 0;
	char *reg_packet;
	char *reg_packet_p;
	int i;

#ifdef _DEBUG_GDB_IO_
	LOG_DEBUG("-");
#endif

	if ((target->rtos) && (rtos_get_gdb_reg_list(connection) == ERROR_OK))
		return ERROR_OK;

	retval = target_get_gdb_reg_list(target, &reg_list, &reg_list_size,
			REG_CLASS_GENERAL);
	if (retval != ERROR_OK)
		return gdb_error(connection, retval);

	for (i = 0; i < reg_list_size; i++) {
		if (!reg_list[i] || reg_list[i]->exist == false || reg_list[i]->hidden)
			continue;
		reg_packet_size += DIV_ROUND_UP(reg_list[i]->size, 8) * 2;
	}

	assert(reg_packet_size > 0);

	reg_packet = malloc(reg_packet_size + 1); /* plus one for string termination null */
	if (!reg_packet)
		return ERROR_FAIL;

	reg_packet_p = reg_packet;

	for (i = 0; i < reg_list_size; i++) {
		if (!reg_list[i] || reg_list[i]->exist == false || reg_list[i]->hidden)
			continue;
		retval = gdb_get_reg_value_as_str(target, reg_packet_p, reg_list[i]);
		if (retval != ERROR_OK && gdb_report_register_access_error) {
			LOG_DEBUG("Couldn't get register %s.", reg_list[i]->name);
			free(reg_packet);
			free(reg_list);
			return gdb_error(connection, retval);
		}
		reg_packet_p += DIV_ROUND_UP(reg_list[i]->size, 8) * 2;
	}

#ifdef _DEBUG_GDB_IO_
	{
		char *reg_packet_p_debug;
		reg_packet_p_debug = strndup(reg_packet, reg_packet_size);
		LOG_DEBUG("reg_packet: %s", reg_packet_p_debug);
		free(reg_packet_p_debug);
	}
#endif

	gdb_put_packet(connection, reg_packet, reg_packet_size);
	free(reg_packet);

	free(reg_list);

	return ERROR_OK;
}

static int gdb_set_registers_packet(struct connection *connection,
		char const *packet, int packet_size)
{
	struct target *target = get_target_from_connection(connection);
	int i;
	struct reg **reg_list;
	int reg_list_size;
	int retval;
	char const *packet_p;

#ifdef _DEBUG_GDB_IO_
	LOG_DEBUG("-");
#endif

	/* skip command character */
	packet++;
	packet_size--;

	if (packet_size % 2) {
		LOG_WARNING("GDB set_registers packet with uneven characters received, dropping connection");
		return ERROR_SERVER_REMOTE_CLOSED;
	}

	retval = target_get_gdb_reg_list(target, &reg_list, &reg_list_size,
			REG_CLASS_GENERAL);
	if (retval != ERROR_OK)
		return gdb_error(connection, retval);

	packet_p = packet;
	for (i = 0; i < reg_list_size; i++) {
		uint8_t *bin_buf;
		if (!reg_list[i] || !reg_list[i]->exist || reg_list[i]->hidden)
			continue;
		int chars = (DIV_ROUND_UP(reg_list[i]->size, 8) * 2);

		if (packet_p + chars > packet + packet_size)
			LOG_ERROR("BUG: register packet is too small for registers");

		bin_buf = malloc(DIV_ROUND_UP(reg_list[i]->size, 8));
		gdb_target_to_reg(target, packet_p, chars, bin_buf);

		retval = reg_list[i]->type->set(reg_list[i], bin_buf);
		if (retval != ERROR_OK && gdb_report_register_access_error) {
			LOG_DEBUG("Couldn't set register %s.", reg_list[i]->name);
			free(reg_list);
			free(bin_buf);
			return gdb_error(connection, retval);
		}

		/* advance packet pointer */
		packet_p += chars;

		free(bin_buf);
	}

	/* free struct reg *reg_list[] array allocated by get_gdb_reg_list */
	free(reg_list);

	gdb_put_packet(connection, "OK", 2);

	return ERROR_OK;
}

static int gdb_get_register_packet(struct connection *connection,
	char const *packet, int packet_size)
{
	struct target *target = get_target_from_connection(connection);
	char *reg_packet;
	int reg_num = strtoul(packet + 1, NULL, 16);
	struct reg **reg_list;
	int reg_list_size;
	int retval;

#ifdef _DEBUG_GDB_IO_
	LOG_DEBUG("-");
#endif

	if (target->rtos) {
		retval = rtos_get_gdb_reg(connection, reg_num);
		if (retval == ERROR_OK)
			return ERROR_OK;
		if (retval != ERROR_NOT_IMPLEMENTED)
			return gdb_error(connection, retval);
	}

	retval = target_get_gdb_reg_list_noread(target, &reg_list, &reg_list_size,
			REG_CLASS_ALL);
	if (retval != ERROR_OK)
		return gdb_error(connection, retval);

	if ((reg_list_size <= reg_num) || !reg_list[reg_num] ||
		!reg_list[reg_num]->exist || reg_list[reg_num]->hidden) {
		LOG_ERROR("gdb requested a non-existing register (reg_num=%d)", reg_num);
		return gdb_error(connection, ERROR_FAIL);
	}

	reg_packet = calloc(DIV_ROUND_UP(reg_list[reg_num]->size, 8) * 2 + 1, 1); /* plus one for string termination null */

	retval = gdb_get_reg_value_as_str(target, reg_packet, reg_list[reg_num]);
	if (retval != ERROR_OK && gdb_report_register_access_error) {
		LOG_DEBUG("Couldn't get register %s.", reg_list[reg_num]->name);
		free(reg_packet);
		free(reg_list);
		return gdb_error(connection, retval);
	}

	gdb_put_packet(connection, reg_packet, DIV_ROUND_UP(reg_list[reg_num]->size, 8) * 2);

	free(reg_list);
	free(reg_packet);

	return ERROR_OK;
}

static int gdb_set_register_packet(struct connection *connection,
	char const *packet, int packet_size)
{
	struct target *target = get_target_from_connection(connection);
	char *separator;
	int reg_num = strtoul(packet + 1, &separator, 16);
	struct reg **reg_list;
	int reg_list_size;
	int retval;

#ifdef _DEBUG_GDB_IO_
	LOG_DEBUG("-");
#endif

	if (*separator != '=') {
		LOG_ERROR("GDB 'set register packet', but no '=' following the register number");
		return ERROR_SERVER_REMOTE_CLOSED;
	}
	size_t chars = strlen(separator + 1);
	uint8_t *bin_buf = malloc(chars / 2);
	gdb_target_to_reg(target, separator + 1, chars, bin_buf);

	if ((target->rtos) &&
			(rtos_set_reg(connection, reg_num, bin_buf) == ERROR_OK)) {
		free(bin_buf);
		gdb_put_packet(connection, "OK", 2);
		return ERROR_OK;
	}

	retval = target_get_gdb_reg_list_noread(target, &reg_list, &reg_list_size,
			REG_CLASS_ALL);
	if (retval != ERROR_OK) {
		free(bin_buf);
		return gdb_error(connection, retval);
	}

	if ((reg_list_size <= reg_num) || !reg_list[reg_num] ||
		!reg_list[reg_num]->exist || reg_list[reg_num]->hidden) {
		LOG_ERROR("gdb requested a non-existing register (reg_num=%d)", reg_num);
		free(bin_buf);
		free(reg_list);
		return ERROR_SERVER_REMOTE_CLOSED;
	}

	if (chars != (DIV_ROUND_UP(reg_list[reg_num]->size, 8) * 2)) {
		LOG_ERROR("gdb sent %zu bits for a %" PRIu32 "-bit register (%s)",
				chars * 4, reg_list[reg_num]->size, reg_list[reg_num]->name);
		free(bin_buf);
		free(reg_list);
		return ERROR_SERVER_REMOTE_CLOSED;
	}

	gdb_target_to_reg(target, separator + 1, chars, bin_buf);

	retval = reg_list[reg_num]->type->set(reg_list[reg_num], bin_buf);
	if (retval != ERROR_OK && gdb_report_register_access_error) {
		LOG_DEBUG("Couldn't set register %s.", reg_list[reg_num]->name);
		free(bin_buf);
		free(reg_list);
		return gdb_error(connection, retval);
	}

	gdb_put_packet(connection, "OK", 2);

	free(bin_buf);
	free(reg_list);

	return ERROR_OK;
}

/* No attempt is made to translate the "retval" to
 * GDB speak. This has to be done at the calling
 * site as no mapping really exists.
 */
static int gdb_error(struct connection *connection, int retval)
{
	LOG_DEBUG("Reporting %i to GDB as generic error", retval);
	gdb_send_error(connection, EFAULT);
	return ERROR_OK;
}

static int gdb_read_memory_packet(struct connection *connection,
		char const *packet, int packet_size)
{
	struct target *target = get_available_target_from_connection(connection);
	char *separator;
	uint64_t addr = 0;
	uint32_t len = 0;

	uint8_t *buffer;
	char *hex_buffer;

	int retval;

	/* skip command character */
	packet++;

	addr = strtoull(packet, &separator, 16);

	if (*separator != ',') {
		LOG_ERROR("incomplete read memory packet received, dropping connection");
		return ERROR_SERVER_REMOTE_CLOSED;
	}

	len = strtoul(separator + 1, NULL, 16);

	if (!len) {
		LOG_WARNING("invalid read memory packet received (len == 0)");
		gdb_put_packet(connection, "", 0);
		return ERROR_OK;
	}

	buffer = malloc(len);

	LOG_DEBUG("addr: 0x%16.16" PRIx64 ", len: 0x%8.8" PRIx32 "", addr, len);

	retval = ERROR_NOT_IMPLEMENTED;
	if (target->rtos)
		retval = rtos_read_buffer(target, addr, len, buffer);
	if (retval == ERROR_NOT_IMPLEMENTED)
		retval = target_read_buffer(target, addr, len, buffer);

	if ((retval != ERROR_OK) && !gdb_report_data_abort) {
		/* TODO : Here we have to lie and send back all zero's lest stack traces won't work.
		 * At some point this might be fixed in GDB, in which case this code can be removed.
		 *
		 * OpenOCD developers are acutely aware of this problem, but there is nothing
		 * gained by involving the user in this problem that hopefully will get resolved
		 * eventually
		 *
		 * http://sourceware.org/cgi-bin/gnatsweb.pl? \
		 * cmd = view%20audit-trail&database = gdb&pr = 2395
		 *
		 * For now, the default is to fix up things to make current GDB versions work.
		 * This can be overwritten using the gdb_report_data_abort <'enable'|'disable'> command.
		 */
		memset(buffer, 0, len);
		retval = ERROR_OK;
	}

	if (retval == ERROR_OK) {
		hex_buffer = malloc(len * 2 + 1);

		size_t pkt_len = hexify(hex_buffer, buffer, len, len * 2 + 1);

		gdb_put_packet(connection, hex_buffer, pkt_len);

		free(hex_buffer);
	} else
		retval = gdb_error(connection, retval);

	free(buffer);

	return retval;
}

static int gdb_write_memory_packet(struct connection *connection,
		char const *packet, int packet_size)
{
	struct target *target = get_available_target_from_connection(connection);
	char *separator;
	uint64_t addr = 0;
	uint32_t len = 0;

	uint8_t *buffer;
	int retval;

	/* skip command character */
	packet++;

	addr = strtoull(packet, &separator, 16);

	if (*separator != ',') {
		LOG_ERROR("incomplete write memory packet received, dropping connection");
		return ERROR_SERVER_REMOTE_CLOSED;
	}

	len = strtoul(separator + 1, &separator, 16);

	if (*(separator++) != ':') {
		LOG_ERROR("incomplete write memory packet received, dropping connection");
		return ERROR_SERVER_REMOTE_CLOSED;
	}

	buffer = malloc(len);

	LOG_DEBUG("addr: 0x%" PRIx64 ", len: 0x%8.8" PRIx32 "", addr, len);

	if (unhexify(buffer, separator, len) != len)
		LOG_ERROR("unable to decode memory packet");

	retval = ERROR_NOT_IMPLEMENTED;
	if (target->rtos)
		retval = rtos_write_buffer(target, addr, len, buffer);
	if (retval == ERROR_NOT_IMPLEMENTED)
		retval = target_write_buffer(target, addr, len, buffer);

	if (retval == ERROR_OK)
		gdb_put_packet(connection, "OK", 2);
	else
		retval = gdb_error(connection, retval);

	free(buffer);

	return retval;
}

static int gdb_write_memory_binary_packet(struct connection *connection,
		char const *packet, int packet_size)
{
	struct target *target = get_available_target_from_connection(connection);
	char *separator;
	uint64_t addr = 0;
	uint32_t len = 0;

	int retval = ERROR_OK;
	/* Packets larger than fast_limit bytes will be acknowledged instantly on
	 * the assumption that we're in a download and it's important to go as fast
	 * as possible. */
	uint32_t fast_limit = 8;

	/* skip command character */
	packet++;

	addr = strtoull(packet, &separator, 16);

	if (*separator != ',') {
		LOG_ERROR("incomplete write memory binary packet received, dropping connection");
		return ERROR_SERVER_REMOTE_CLOSED;
	}

	len = strtoul(separator + 1, &separator, 16);

	if (*(separator++) != ':') {
		LOG_ERROR("incomplete write memory binary packet received, dropping connection");
		return ERROR_SERVER_REMOTE_CLOSED;
	}

	struct gdb_connection *gdb_connection = connection->priv;

	if (gdb_connection->mem_write_error)
		retval = ERROR_FAIL;

	if (retval == ERROR_OK) {
		if (len >= fast_limit) {
			/* By replying the packet *immediately* GDB will send us a new packet
			 * while we write the last one to the target.
			 * We only do this for larger writes, so that users who do something like:
			 * p *((int*)0xdeadbeef)=8675309
			 * will get immediate feedback that that write failed.
			 */
			gdb_put_packet(connection, "OK", 2);
		}
	} else {
		retval = gdb_error(connection, retval);
		/* now that we have reported the memory write error, we can clear the condition */
		gdb_connection->mem_write_error = false;
		if (retval != ERROR_OK)
			return retval;
	}

	if (len) {
		LOG_DEBUG("addr: 0x%" PRIx64 ", len: 0x%8.8" PRIx32 "", addr, len);

		retval = ERROR_NOT_IMPLEMENTED;
		if (target->rtos)
			retval = rtos_write_buffer(target, addr, len, (uint8_t *)separator);
		if (retval == ERROR_NOT_IMPLEMENTED)
			retval = target_write_buffer(target, addr, len, (uint8_t *)separator);

		if (retval != ERROR_OK)
			gdb_connection->mem_write_error = true;
	}

	if (len < fast_limit) {
		if (retval != ERROR_OK) {
			gdb_error(connection, retval);
			gdb_connection->mem_write_error = false;
		} else {
			gdb_put_packet(connection, "OK", 2);
		}
	}

	return ERROR_OK;
}

static int gdb_step_continue_packet(struct connection *connection,
		char const *packet, int packet_size)
{
	struct target *target = get_available_target_from_connection(connection);
	int current = 0;
	uint64_t address = 0x0;
	int retval = ERROR_OK;

	LOG_DEBUG("-");

	if (packet_size > 1)
		address = strtoull(packet + 1, NULL, 16);
	else
		current = 1;

	gdb_running_type = packet[0];
	if (packet[0] == 'c') {
		LOG_DEBUG("continue");
		/* resume at current address, don't handle breakpoints, not debugging */
		retval = target_resume(target, current, address, 0, 0);
	} else if (packet[0] == 's') {
		LOG_DEBUG("step");
		/* step at current or address, don't handle breakpoints */
		retval = target_step(target, current, address, 0);
	}
	return retval;
}

static int gdb_breakpoint_watchpoint_packet(struct connection *connection,
		char const *packet, int packet_size)
{
	struct target *target = get_available_target_from_connection(connection);
	int type;
	enum breakpoint_type bp_type = BKPT_SOFT /* dummy init to avoid warning */;
	enum watchpoint_rw wp_type = WPT_READ /* dummy init to avoid warning */;
	uint64_t address;
	uint32_t size;
	char *separator;
	int retval;

	LOG_DEBUG("[%s]", target_name(target));

	type = strtoul(packet + 1, &separator, 16);

	if (type == 0)	/* memory breakpoint */
		bp_type = BKPT_SOFT;
	else if (type == 1)	/* hardware breakpoint */
		bp_type = BKPT_HARD;
	else if (type == 2)	/* write watchpoint */
		wp_type = WPT_WRITE;
	else if (type == 3)	/* read watchpoint */
		wp_type = WPT_READ;
	else if (type == 4)	/* access watchpoint */
		wp_type = WPT_ACCESS;
	else {
		LOG_ERROR("invalid gdb watch/breakpoint type(%d), dropping connection", type);
		return ERROR_SERVER_REMOTE_CLOSED;
	}

	if (gdb_breakpoint_override && ((bp_type == BKPT_SOFT) || (bp_type == BKPT_HARD)))
		bp_type = gdb_breakpoint_override_type;

	if (*separator != ',') {
		LOG_ERROR("incomplete breakpoint/watchpoint packet received, dropping connection");
		return ERROR_SERVER_REMOTE_CLOSED;
	}

	address = strtoull(separator + 1, &separator, 16);

	if (*separator != ',') {
		LOG_ERROR("incomplete breakpoint/watchpoint packet received, dropping connection");
		return ERROR_SERVER_REMOTE_CLOSED;
	}

	size = strtoul(separator + 1, &separator, 16);

	switch (type) {
		case 0:
		case 1:
			if (packet[0] == 'Z') {
				struct target *bp_target = target;
				if (target->rtos && bp_type == BKPT_SOFT) {
					bp_target = rtos_swbp_target(target, address, size, bp_type);
					if (!bp_target)
						return ERROR_FAIL;
				}
				retval = breakpoint_add(target, address, size, bp_type);
				if (retval == ERROR_NOT_IMPLEMENTED) {
					/* Send empty reply to report that breakpoints of this type are not supported */
					gdb_put_packet(connection, "", 0);
				} else if (retval != ERROR_OK) {
					retval = gdb_error(connection, retval);
					if (retval != ERROR_OK)
						return retval;
				} else
					gdb_put_packet(connection, "OK", 2);
			} else {
				breakpoint_remove(target, address);
				gdb_put_packet(connection, "OK", 2);
			}
			break;
		case 2:
		case 3:
		case 4:
		{
			if (packet[0] == 'Z') {
				retval = watchpoint_add(target, address, size, wp_type, 0, WATCHPOINT_IGNORE_DATA_VALUE_MASK);
				if (retval == ERROR_NOT_IMPLEMENTED) {
					/* Send empty reply to report that watchpoints of this type are not supported */
					gdb_put_packet(connection, "", 0);
				} else if (retval != ERROR_OK) {
					retval = gdb_error(connection, retval);
					if (retval != ERROR_OK)
						return retval;
				} else
					gdb_put_packet(connection, "OK", 2);
			} else {
				watchpoint_remove(target, address);
				gdb_put_packet(connection, "OK", 2);
			}
			break;
		}
		default:
			break;
	}

	return ERROR_OK;
}

/* print out a string and allocate more space as needed,
 * mainly used for XML at this point
 */
static __attribute__ ((format (PRINTF_ATTRIBUTE_FORMAT, 5, 6))) void xml_printf(int *retval,
		char **xml, int *pos, int *size, const char *fmt, ...)
{
	if (*retval != ERROR_OK)
		return;
	int first = 1;

	for (;; ) {
		if ((!*xml) || (!first)) {
			/* start by 0 to exercise all the code paths.
			 * Need minimum 2 bytes to fit 1 char and 0 terminator. */

			*size = *size * 2 + 2;
			char *t = *xml;
			*xml = realloc(*xml, *size);
			if (!*xml) {
				free(t);
				*retval = ERROR_SERVER_REMOTE_CLOSED;
				return;
			}
		}

		va_list ap;
		int ret;
		va_start(ap, fmt);
		ret = vsnprintf(*xml + *pos, *size - *pos, fmt, ap);
		va_end(ap);
		if ((ret > 0) && ((ret + 1) < *size - *pos)) {
			*pos += ret;
			return;
		}
		/* there was just enough or not enough space, allocate more. */
		first = 0;
	}
}

static int decode_xfer_read(char const *buf, char **annex, int *ofs, unsigned int *len)
{
	/* Locate the annex. */
	const char *annex_end = strchr(buf, ':');
	if (!annex_end)
		return ERROR_FAIL;

	/* After the read marker and annex, qXfer looks like a
	 * traditional 'm' packet. */
	char *separator;
	*ofs = strtoul(annex_end + 1, &separator, 16);

	if (*separator != ',')
		return ERROR_FAIL;

	*len = strtoul(separator + 1, NULL, 16);

	/* Extract the annex if needed */
	if (annex) {
		*annex = strndup(buf, annex_end - buf);
		if (!*annex)
			return ERROR_FAIL;
	}

	return ERROR_OK;
}

static int compare_bank(const void *a, const void *b)
{
	struct flash_bank *b1, *b2;
	b1 = *((struct flash_bank **)a);
	b2 = *((struct flash_bank **)b);

	if (b1->base == b2->base)
		return 0;
	else if (b1->base > b2->base)
		return 1;
	else
		return -1;
}

static int gdb_memory_map(struct connection *connection,
		char const *packet, int packet_size)
{
	/* We get away with only specifying flash here. Regions that are not
	 * specified are treated as if we provided no memory map(if not we
	 * could detect the holes and mark them as RAM).
	 * Normally we only execute this code once, but no big deal if we
	 * have to regenerate it a couple of times.
	 */

	struct target *target = get_available_target_from_connection(connection);
	struct flash_bank *p;
	char *xml = NULL;
	int size = 0;
	int pos = 0;
	int retval = ERROR_OK;
	struct flash_bank **banks;
	int offset;
	int length;
	char *separator;
	target_addr_t ram_start = 0;
	unsigned int target_flash_banks = 0;

	/* skip command character */
	packet += 23;

	offset = strtoul(packet, &separator, 16);
	length = strtoul(separator + 1, &separator, 16);

	xml_printf(&retval, &xml, &pos, &size, "<memory-map>\n");

	/* Sort banks in ascending order.  We need to report non-flash
	 * memory as ram (or rather read/write) by default for GDB, since
	 * it has no concept of non-cacheable read/write memory (i/o etc).
	 */
	banks = malloc(sizeof(struct flash_bank *)*flash_get_bank_count());

	for (unsigned int i = 0; i < flash_get_bank_count(); i++) {
		p = get_flash_bank_by_num_noprobe(i);
		if (p->target != target)
			continue;
		retval = get_flash_bank_by_num(i, &p);
		if (retval != ERROR_OK) {
			free(banks);
			gdb_error(connection, retval);
			return retval;
		}
		banks[target_flash_banks++] = p;
	}

	qsort(banks, target_flash_banks, sizeof(struct flash_bank *),
		compare_bank);

	for (unsigned int i = 0; i < target_flash_banks; i++) {
		unsigned sector_size = 0;
		unsigned group_len = 0;

		p = banks[i];

		if (ram_start < p->base)
			xml_printf(&retval, &xml, &pos, &size,
				"<memory type=\"ram\" start=\"" TARGET_ADDR_FMT "\" "
				"length=\"" TARGET_ADDR_FMT "\"/>\n",
				ram_start, p->base - ram_start);

		/* Report adjacent groups of same-size sectors.  So for
		 * example top boot CFI flash will list an initial region
		 * with several large sectors (maybe 128KB) and several
		 * smaller ones at the end (maybe 32KB).  STR7 will have
		 * regions with 8KB, 32KB, and 64KB sectors; etc.
		 */
		for (unsigned int j = 0; j < p->num_sectors; j++) {

			/* Maybe start a new group of sectors. */
			if (sector_size == 0) {
				if (p->sectors[j].offset + p->sectors[j].size > p->size) {
					LOG_WARNING("The flash sector at offset 0x%08" PRIx32
						" overflows the end of %s bank.",
						p->sectors[j].offset, p->name);
					LOG_WARNING("The rest of bank will not show in gdb memory map.");
					break;
				}
				target_addr_t start;
				start = p->base + p->sectors[j].offset;
				xml_printf(&retval, &xml, &pos, &size,
					"<memory type=\"flash\" "
					"start=\"" TARGET_ADDR_FMT "\" ",
					start);
				sector_size = p->sectors[j].size;
				group_len = sector_size;
			} else {
				group_len += sector_size; /* equal to p->sectors[j].size */
			}

			/* Does this finish a group of sectors?
			 * If not, continue an already-started group.
			 */
			if (j < p->num_sectors - 1
					&& p->sectors[j + 1].size == sector_size
					&& p->sectors[j + 1].offset == p->sectors[j].offset + sector_size
					&& p->sectors[j + 1].offset + p->sectors[j + 1].size <= p->size)
				continue;

			xml_printf(&retval, &xml, &pos, &size,
				"length=\"0x%x\">\n"
				"<property name=\"blocksize\">"
				"0x%x</property>\n"
				"</memory>\n",
				group_len,
				sector_size);
			sector_size = 0;
		}

		ram_start = p->base + p->size;
	}

	if (ram_start != 0)
		xml_printf(&retval, &xml, &pos, &size,
			"<memory type=\"ram\" start=\"" TARGET_ADDR_FMT "\" "
			"length=\"" TARGET_ADDR_FMT "\"/>\n",
			ram_start, target_address_max(target) - ram_start + 1);
	/* ELSE a flash chip could be at the very end of the address space, in
	 * which case ram_start will be precisely 0 */

	free(banks);

	xml_printf(&retval, &xml, &pos, &size, "</memory-map>\n");

	if (retval != ERROR_OK) {
		free(xml);
		gdb_error(connection, retval);
		return retval;
	}

	if (offset + length > pos)
		length = pos - offset;

	char *t = malloc(length + 1);
	t[0] = 'l';
	memcpy(t + 1, xml + offset, length);
	gdb_put_packet(connection, t, length + 1);

	free(t);
	free(xml);
	return ERROR_OK;
}

static const char *gdb_get_reg_type_name(enum reg_type type)
{
	switch (type) {
		case REG_TYPE_BOOL:
			return "bool";
		case REG_TYPE_INT:
			return "int";
		case REG_TYPE_INT8:
			return "int8";
		case REG_TYPE_INT16:
			return "int16";
		case REG_TYPE_INT32:
			return "int32";
		case REG_TYPE_INT64:
			return "int64";
		case REG_TYPE_INT128:
			return "int128";
		case REG_TYPE_UINT:
			return "uint";
		case REG_TYPE_UINT8:
			return "uint8";
		case REG_TYPE_UINT16:
			return "uint16";
		case REG_TYPE_UINT32:
			return "uint32";
		case REG_TYPE_UINT64:
			return "uint64";
		case REG_TYPE_UINT128:
			return "uint128";
		case REG_TYPE_CODE_PTR:
			return "code_ptr";
		case REG_TYPE_DATA_PTR:
			return "data_ptr";
		case REG_TYPE_FLOAT:
			return "float";
		case REG_TYPE_IEEE_SINGLE:
			return "ieee_single";
		case REG_TYPE_IEEE_DOUBLE:
			return "ieee_double";
		case REG_TYPE_ARCH_DEFINED:
			return "int"; /* return arbitrary string to avoid compile warning. */
	}

	return "int"; /* "int" as default value */
}

static int lookup_add_arch_defined_types(char const **arch_defined_types_list[], const char *type_id,
					int *num_arch_defined_types)
{
	int tbl_sz = *num_arch_defined_types;

	if (type_id && (strcmp(type_id, ""))) {
		for (int j = 0; j < (tbl_sz + 1); j++) {
			if (!((*arch_defined_types_list)[j])) {
				(*arch_defined_types_list)[tbl_sz++] = type_id;
				*arch_defined_types_list = realloc(*arch_defined_types_list,
								sizeof(char *) * (tbl_sz + 1));
				(*arch_defined_types_list)[tbl_sz] = NULL;
				*num_arch_defined_types = tbl_sz;
				return 1;
			} else {
				if (!strcmp((*arch_defined_types_list)[j], type_id))
					return 0;
			}
		}
	}

	return -1;
}

static int gdb_generate_reg_type_description(struct target *target,
		char **tdesc, int *pos, int *size, struct reg_data_type *type,
		char const **arch_defined_types_list[], int *num_arch_defined_types)
{
	int retval = ERROR_OK;

	if (type->type_class == REG_TYPE_CLASS_VECTOR) {
		struct reg_data_type *data_type = type->reg_type_vector->type;
		if (data_type->type == REG_TYPE_ARCH_DEFINED) {
			if (lookup_add_arch_defined_types(arch_defined_types_list, data_type->id,
							num_arch_defined_types))
				gdb_generate_reg_type_description(target, tdesc, pos, size, data_type,
								arch_defined_types_list,
								num_arch_defined_types);
		}
		/* <vector id="id" type="type" count="count"/> */
		xml_printf(&retval, tdesc, pos, size,
				"<vector id=\"%s\" type=\"%s\" count=\"%" PRIu32 "\"/>\n",
				type->id, type->reg_type_vector->type->id,
				type->reg_type_vector->count);

	} else if (type->type_class == REG_TYPE_CLASS_UNION) {
		struct reg_data_type_union_field *field;
		field = type->reg_type_union->fields;
		while (field) {
			struct reg_data_type *data_type = field->type;
			if (data_type->type == REG_TYPE_ARCH_DEFINED) {
				if (lookup_add_arch_defined_types(arch_defined_types_list, data_type->id,
								num_arch_defined_types))
					gdb_generate_reg_type_description(target, tdesc, pos, size, data_type,
									arch_defined_types_list,
									num_arch_defined_types);
			}

			field = field->next;
		}
		/* <union id="id">
		 *  <field name="name" type="type"/> ...
		 * </union> */
		xml_printf(&retval, tdesc, pos, size,
				"<union id=\"%s\">\n",
				type->id);

		field = type->reg_type_union->fields;
		while (field) {
			xml_printf(&retval, tdesc, pos, size,
					"<field name=\"%s\" type=\"%s\"/>\n",
					field->name, field->type->id);

			field = field->next;
		}

		xml_printf(&retval, tdesc, pos, size,
				"</union>\n");

	} else if (type->type_class == REG_TYPE_CLASS_STRUCT) {
		struct reg_data_type_struct_field *field;
		field = type->reg_type_struct->fields;

		if (field->use_bitfields) {
			/* <struct id="id" size="size">
			 *  <field name="name" start="start" end="end"/> ...
			 * </struct> */
			xml_printf(&retval, tdesc, pos, size,
					"<struct id=\"%s\" size=\"%" PRIu32 "\">\n",
					type->id, type->reg_type_struct->size);
			while (field) {
				xml_printf(&retval, tdesc, pos, size,
						"<field name=\"%s\" start=\"%" PRIu32 "\" end=\"%" PRIu32 "\" type=\"%s\" />\n",
						field->name, field->bitfield->start, field->bitfield->end,
						gdb_get_reg_type_name(field->bitfield->type));

				field = field->next;
			}
		} else {
			while (field) {
				struct reg_data_type *data_type = field->type;
				if (data_type->type == REG_TYPE_ARCH_DEFINED) {
					if (lookup_add_arch_defined_types(arch_defined_types_list, data_type->id,
									num_arch_defined_types))
						gdb_generate_reg_type_description(target, tdesc, pos, size, data_type,
										arch_defined_types_list,
										num_arch_defined_types);
				}
			}

			/* <struct id="id">
			 *  <field name="name" type="type"/> ...
			 * </struct> */
			xml_printf(&retval, tdesc, pos, size,
					"<struct id=\"%s\">\n",
					type->id);
			while (field) {
				xml_printf(&retval, tdesc, pos, size,
						"<field name=\"%s\" type=\"%s\"/>\n",
						field->name, field->type->id);

				field = field->next;
			}
		}

		xml_printf(&retval, tdesc, pos, size,
				"</struct>\n");

	} else if (type->type_class == REG_TYPE_CLASS_FLAGS) {
		/* <flags id="id" size="size">
		 *  <field name="name" start="start" end="end"/> ...
		 * </flags> */
		xml_printf(&retval, tdesc, pos, size,
				"<flags id=\"%s\" size=\"%" PRIu32 "\">\n",
				type->id, type->reg_type_flags->size);

		struct reg_data_type_flags_field *field;
		field = type->reg_type_flags->fields;
		while (field) {
			xml_printf(&retval, tdesc, pos, size,
					"<field name=\"%s\" start=\"%" PRIu32 "\" end=\"%" PRIu32 "\" type=\"%s\" />\n",
					field->name, field->bitfield->start, field->bitfield->end,
					gdb_get_reg_type_name(field->bitfield->type));

			field = field->next;
		}

		xml_printf(&retval, tdesc, pos, size,
				"</flags>\n");

	}

	return ERROR_OK;
}

/* Get a list of available target registers features. feature_list must
 * be freed by caller.
 */
static int get_reg_features_list(struct target *target, char const **feature_list[], int *feature_list_size,
		struct reg **reg_list, int reg_list_size)
{
	int tbl_sz = 0;

	/* Start with only one element */
	*feature_list = calloc(1, sizeof(char *));

	for (int i = 0; i < reg_list_size; i++) {
		if (reg_list[i]->exist == false || reg_list[i]->hidden)
			continue;

		if (reg_list[i]->feature
			&& reg_list[i]->feature->name
			&& (strcmp(reg_list[i]->feature->name, ""))) {
			/* We found a feature, check if the feature is already in the
			 * table. If not, allocate a new entry for the table and
			 * put the new feature in it.
			 */
			for (int j = 0; j < (tbl_sz + 1); j++) {
				if (!((*feature_list)[j])) {
					(*feature_list)[tbl_sz++] = reg_list[i]->feature->name;
					*feature_list = realloc(*feature_list, sizeof(char *) * (tbl_sz + 1));
					(*feature_list)[tbl_sz] = NULL;
					break;
				} else {
					if (!strcmp((*feature_list)[j], reg_list[i]->feature->name))
						break;
				}
			}
		}
	}

	if (feature_list_size)
		*feature_list_size = tbl_sz;

	return ERROR_OK;
}

/* Create a register list that's the union of all the registers of the SMP
 * group this target is in. If the target is not part of an SMP group, this
 * returns the same as target_get_gdb_reg_list_noread().
 */
static int smp_reg_list_noread(struct target *target,
		struct reg **combined_list[], int *combined_list_size,
		enum target_register_class reg_class)
{
	if (!target->smp)
		return target_get_gdb_reg_list_noread(target, combined_list,
				combined_list_size, REG_CLASS_ALL);

	unsigned int combined_allocated = 256;
	struct reg **local_list = malloc(combined_allocated * sizeof(struct reg *));
	if (!local_list) {
		LOG_ERROR("malloc(%zu) failed", combined_allocated * sizeof(struct reg *));
		return ERROR_FAIL;
	}
	unsigned int local_list_size = 0;

	struct target_list *head;
	foreach_smp_target(head, target->smp_targets) {
		if (!target_was_examined(head->target))
			continue;

		struct reg **reg_list = NULL;
		int reg_list_size;
		int result = target_get_gdb_reg_list_noread(head->target, &reg_list,
				&reg_list_size, reg_class);
		if (result != ERROR_OK) {
			free(local_list);
			return result;
		}
		for (int i = 0; i < reg_list_size; i++) {
			bool found = false;
			struct reg *a = reg_list[i];
			if (a->exist) {
				/* Nested loop makes this O(n^2), but this entire function with
				 * 5 RISC-V targets takes just 2ms on my computer. Fast enough
				 * for me. */
				for (unsigned int j = 0; j < local_list_size; j++) {
					struct reg *b = local_list[j];
					if (!strcmp(a->name, b->name)) {
						found = true;
						if (a->size != b->size) {
							LOG_ERROR("SMP register %s is %d bits on one "
									"target, but %d bits on another target.",
									a->name, a->size, b->size);
							free(reg_list);
							free(local_list);
							return ERROR_FAIL;
						}
						break;
					}
				}
				if (!found) {
					LOG_TARGET_DEBUG(target, "%s not found in combined list", a->name);
					if (local_list_size >= combined_allocated) {
						combined_allocated *= 2;
						local_list = realloc(local_list, combined_allocated * sizeof(struct reg *));
						if (!local_list) {
							LOG_ERROR("realloc(%zu) failed", combined_allocated * sizeof(struct reg *));
							free(reg_list);
							return ERROR_FAIL;
						}
					}
					local_list[local_list_size] = a;
					local_list_size++;
				}
			}
		}
		free(reg_list);
	}

	if (local_list_size == 0) {
		LOG_ERROR("Unable to get register list");
		free(local_list);
		return ERROR_FAIL;
	}

	/* Now warn the user about any registers that weren't found in every target. */
	foreach_smp_target(head, target->smp_targets) {
		if (!target_was_examined(head->target))
			continue;

		struct reg **reg_list = NULL;
		int reg_list_size;
		int result = target_get_gdb_reg_list_noread(head->target, &reg_list,
				&reg_list_size, reg_class);
		if (result != ERROR_OK) {
			free(local_list);
			return result;
		}
		for (unsigned int i = 0; i < local_list_size; i++) {
			bool found = false;
			struct reg *a = local_list[i];
			for (int j = 0; j < reg_list_size; j++) {
				struct reg *b = reg_list[j];
				if (b->exist && !strcmp(a->name, b->name)) {
					found = true;
					break;
				}
			}
			if (!found) {
				LOG_TARGET_WARNING(head->target, "Register %s does not exist, which is part of an SMP group where "
					    "this register does exist.", a->name);
			}
		}
		free(reg_list);
	}

	*combined_list = local_list;
	*combined_list_size = local_list_size;
	return ERROR_OK;
}

static int gdb_generate_target_description(struct target *target, char **tdesc_out)
{
	int retval = ERROR_OK;
	struct reg **reg_list = NULL;
	int reg_list_size;
	char const *architecture;
	char const **features = NULL;
	int feature_list_size = 0;
	char *tdesc = NULL;
	int pos = 0;
	int size = 0;


	retval = smp_reg_list_noread(target, &reg_list, &reg_list_size,
			REG_CLASS_ALL);

	if (retval != ERROR_OK) {
		LOG_ERROR("get register list failed");
		retval = ERROR_FAIL;
		goto error;
	}

	if (reg_list_size <= 0) {
		LOG_ERROR("get register list failed");
		retval = ERROR_FAIL;
		goto error;
	}

	/* Get a list of available target registers features */
	retval = get_reg_features_list(target, &features, &feature_list_size, reg_list, reg_list_size);
	if (retval != ERROR_OK) {
		LOG_ERROR("Can't get the registers feature list");
		retval = ERROR_FAIL;
		goto error;
	}

	/* If we found some features associated with registers, create sections */
	int current_feature = 0;

	xml_printf(&retval, &tdesc, &pos, &size,
			"<?xml version=\"1.0\"?>\n"
			"<!DOCTYPE target SYSTEM \"gdb-target.dtd\">\n"
			"<target version=\"1.0\">\n");

	/* generate architecture element if supported by target */
	architecture = target_get_gdb_arch(target);
	if (architecture)
		xml_printf(&retval, &tdesc, &pos, &size,
				"<architecture>%s</architecture>\n", architecture);

	/* generate target description according to register list */
	if (features) {
		while (features[current_feature]) {
			char const **arch_defined_types = NULL;
			int num_arch_defined_types = 0;

			arch_defined_types = calloc(1, sizeof(char *));
			xml_printf(&retval, &tdesc, &pos, &size,
					"<feature name=\"%s\">\n",
					features[current_feature]);

			int i;
			for (i = 0; i < reg_list_size; i++) {

				if (reg_list[i]->exist == false || reg_list[i]->hidden)
					continue;

				if (strcmp(reg_list[i]->feature->name, features[current_feature]))
					continue;

				const char *type_str;
				if (reg_list[i]->reg_data_type) {
					if (reg_list[i]->reg_data_type->type == REG_TYPE_ARCH_DEFINED) {
						/* generate <type... first, if there are architecture-defined types. */
						if (lookup_add_arch_defined_types(&arch_defined_types,
										reg_list[i]->reg_data_type->id,
										&num_arch_defined_types))
							gdb_generate_reg_type_description(target, &tdesc, &pos, &size,
											reg_list[i]->reg_data_type,
											&arch_defined_types,
											&num_arch_defined_types);

						type_str = reg_list[i]->reg_data_type->id;
					} else {
						/* predefined type */
						type_str = gdb_get_reg_type_name(
								reg_list[i]->reg_data_type->type);
					}
				} else {
					/* Default type is "int" */
					type_str = "int";
				}

				xml_printf(&retval, &tdesc, &pos, &size,
						"<reg name=\"%s\"", reg_list[i]->name);
				xml_printf(&retval, &tdesc, &pos, &size,
						" bitsize=\"%" PRIu32 "\"", reg_list[i]->size);
				xml_printf(&retval, &tdesc, &pos, &size,
						" regnum=\"%" PRIu32 "\"", reg_list[i]->number);
				if (reg_list[i]->caller_save)
					xml_printf(&retval, &tdesc, &pos, &size,
							" save-restore=\"yes\"");
				else
					xml_printf(&retval, &tdesc, &pos, &size,
							" save-restore=\"no\"");

				xml_printf(&retval, &tdesc, &pos, &size,
						" type=\"%s\"", type_str);

				if (reg_list[i]->group)
					xml_printf(&retval, &tdesc, &pos, &size,
							" group=\"%s\"", reg_list[i]->group);

				xml_printf(&retval, &tdesc, &pos, &size,
						"/>\n");
			}

			xml_printf(&retval, &tdesc, &pos, &size,
					"</feature>\n");

			current_feature++;
			free(arch_defined_types);
		}
	}

	xml_printf(&retval, &tdesc, &pos, &size,
			"</target>\n");

error:
	free(features);
	free(reg_list);

	if (retval == ERROR_OK)
		*tdesc_out = tdesc;
	else
		free(tdesc);

	return retval;
}

static int gdb_get_target_description_chunk(struct target *target, struct target_desc_format *target_desc,
		char **chunk, int32_t offset, uint32_t length)
{
	if (!target_desc) {
		LOG_ERROR("Unable to Generate Target Description");
		return ERROR_FAIL;
	}

	char *tdesc = target_desc->tdesc;
	uint32_t tdesc_length = target_desc->tdesc_length;

	if (!tdesc) {
		int retval = gdb_generate_target_description(target, &tdesc);
		if (retval != ERROR_OK) {
			LOG_ERROR("Unable to Generate Target Description");
			return ERROR_FAIL;
		}

		tdesc_length = strlen(tdesc);
	}

	char transfer_type;

	if (length < (tdesc_length - offset))
		transfer_type = 'm';
	else
		transfer_type = 'l';

	*chunk = malloc(length + 2);
	if (!*chunk) {
		LOG_ERROR("Unable to allocate memory");
		return ERROR_FAIL;
	}

	(*chunk)[0] = transfer_type;
	if (transfer_type == 'm') {
		strncpy((*chunk) + 1, tdesc + offset, length);
		(*chunk)[1 + length] = '\0';
	} else {
		strncpy((*chunk) + 1, tdesc + offset, tdesc_length - offset);
		(*chunk)[1 + (tdesc_length - offset)] = '\0';

		/* After gdb-server sends out last chunk, invalidate tdesc. */
		free(tdesc);
		tdesc = NULL;
		tdesc_length = 0;
	}

	target_desc->tdesc = tdesc;
	target_desc->tdesc_length = tdesc_length;

	return ERROR_OK;
}

static int gdb_target_description_supported(struct target *target, bool *supported)
{
	int retval = ERROR_OK;
	struct reg **reg_list = NULL;
	int reg_list_size = 0;
	char const **features = NULL;
	int feature_list_size = 0;

	char const *architecture = target_get_gdb_arch(target);

	retval = target_get_gdb_reg_list_noread(target, &reg_list,
			&reg_list_size, REG_CLASS_ALL);
	if (retval != ERROR_OK) {
		LOG_ERROR("get register list failed");
		reg_list = NULL;
		goto error;
	}

	if (reg_list_size <= 0) {
		LOG_ERROR("get register list failed");
		retval = ERROR_FAIL;
		goto error;
	}

	/* Get a list of available target registers features */
	retval = get_reg_features_list(target, &features, &feature_list_size, reg_list, reg_list_size);
	if (retval != ERROR_OK) {
		LOG_ERROR("Can't get the registers feature list");
		goto error;
	}

	if (supported) {
		if (architecture || feature_list_size)
			*supported = true;
		else
			*supported = false;
	}

error:
	free(features);

	free(reg_list);

	return retval;
}

static int gdb_generate_thread_list(struct target *target, char **thread_list_out)
{
	struct rtos *rtos = target->rtos;
	int retval = ERROR_OK;
	char *thread_list = NULL;
	int pos = 0;
	int size = 0;

	xml_printf(&retval, &thread_list, &pos, &size,
		   "<?xml version=\"1.0\"?>\n"
		   "<threads>\n");

	if (rtos) {
		for (int i = 0; i < rtos->thread_count; i++) {
			struct thread_detail *thread_detail = &rtos->thread_details[i];

			if (!thread_detail->exists)
				continue;

			if (thread_detail->thread_name_str)
				xml_printf(&retval, &thread_list, &pos, &size,
					   "<thread id=\"%" PRIx64 "\" name=\"%s\">",
					   thread_detail->threadid,
					   thread_detail->thread_name_str);
			else
				xml_printf(&retval, &thread_list, &pos, &size,
					   "<thread id=\"%" PRIx64 "\">", thread_detail->threadid);

			if (thread_detail->thread_name_str)
				xml_printf(&retval, &thread_list, &pos, &size,
					   "Name: %s", thread_detail->thread_name_str);

			if (thread_detail->extra_info_str) {
				if (thread_detail->thread_name_str)
					xml_printf(&retval, &thread_list, &pos, &size,
						   ", ");
				xml_printf(&retval, &thread_list, &pos, &size,
					   "%s", thread_detail->extra_info_str);
			}

			xml_printf(&retval, &thread_list, &pos, &size,
				   "</thread>\n");
		}
	}

	xml_printf(&retval, &thread_list, &pos, &size,
		   "</threads>\n");

	if (retval == ERROR_OK)
		*thread_list_out = thread_list;
	else
		free(thread_list);

	return retval;
}

static int gdb_get_thread_list_chunk(struct target *target, char **thread_list,
		char **chunk, int32_t offset, uint32_t length)
{
	if (!*thread_list) {
		int retval = gdb_generate_thread_list(target, thread_list);
		if (retval != ERROR_OK) {
			LOG_ERROR("Unable to Generate Thread List");
			return ERROR_FAIL;
		}
	}

	size_t thread_list_length = strlen(*thread_list);
	char transfer_type;

	length = MIN(length, thread_list_length - offset);
	if (length < (thread_list_length - offset))
		transfer_type = 'm';
	else
		transfer_type = 'l';

	*chunk = malloc(length + 2 + 3);
	/* Allocating extra 3 bytes prevents false positive valgrind report
	 * of strlen(chunk) word access:
	 * Invalid read of size 4
	 * Address 0x4479934 is 44 bytes inside a block of size 45 alloc'd */
	if (!*chunk) {
		LOG_ERROR("Unable to allocate memory");
		return ERROR_FAIL;
	}

	(*chunk)[0] = transfer_type;
	strncpy((*chunk) + 1, (*thread_list) + offset, length);
	(*chunk)[1 + length] = '\0';

	/* After gdb-server sends out last chunk, invalidate thread list. */
	if (transfer_type == 'l') {
		free(*thread_list);
		*thread_list = NULL;
	}

	return ERROR_OK;
}

static int gdb_query_packet(struct connection *connection,
		char const *packet, int packet_size)
{
	struct command_context *cmd_ctx = connection->cmd_ctx;
	struct gdb_connection *gdb_connection = connection->priv;
	struct target *target = get_target_from_connection(connection);

	if (strncmp(packet, "qRcmd,", 6) == 0) {
		if (packet_size > 6) {
			Jim_Interp *interp = cmd_ctx->interp;
			char *cmd;
			cmd = malloc((packet_size - 6) / 2 + 1);
			size_t len = unhexify((uint8_t *)cmd, packet + 6, (packet_size - 6) / 2);
			cmd[len] = 0;
			LOG_DEBUG("qRcmd: %s", cmd);

			/* We want to print all debug output to GDB connection */
			gdb_connection->output_flag = GDB_OUTPUT_ALL;
			target_call_timer_callbacks_now();
			/* some commands need to know the GDB connection, make note of current
			 * GDB connection. */
			current_gdb_connection = gdb_connection;

			struct target *saved_target_override = cmd_ctx->current_target_override;
			cmd_ctx->current_target_override = NULL;

			struct command_context *old_context = Jim_GetAssocData(interp, "context");
			Jim_DeleteAssocData(interp, "context");
			int retval = Jim_SetAssocData(interp, "context", NULL, cmd_ctx);
			if (retval == JIM_OK) {
				retval = Jim_EvalObj(interp, Jim_NewStringObj(interp, cmd, -1));
				Jim_DeleteAssocData(interp, "context");
			}
			int inner_retval = Jim_SetAssocData(interp, "context", NULL, old_context);
			if (retval == JIM_OK)
				retval = inner_retval;

			cmd_ctx->current_target_override = saved_target_override;

			current_gdb_connection = NULL;
			target_call_timer_callbacks_now();
			gdb_connection->output_flag = GDB_OUTPUT_NO;
			free(cmd);
			if (retval == JIM_RETURN)
				retval = interp->returnCode;
			int lenmsg;
			const char *cretmsg = Jim_GetString(Jim_GetResult(interp), &lenmsg);
			char *retmsg;
			if (lenmsg && cretmsg[lenmsg - 1] != '\n') {
				retmsg = alloc_printf("%s\n", cretmsg);
				lenmsg++;
			} else {
				retmsg = strdup(cretmsg);
			}
			if (!retmsg)
				return ERROR_GDB_BUFFER_TOO_SMALL;

			if (retval == JIM_OK) {
				if (lenmsg) {
					char *hex_buffer = malloc(lenmsg * 2 + 1);
					if (!hex_buffer) {
						free(retmsg);
						return ERROR_GDB_BUFFER_TOO_SMALL;
					}

					size_t pkt_len = hexify(hex_buffer, (const uint8_t *)retmsg, lenmsg,
											lenmsg * 2 + 1);
					gdb_put_packet(connection, hex_buffer, pkt_len);
					free(hex_buffer);
				} else {
					gdb_put_packet(connection, "OK", 2);
				}
			} else {
				if (lenmsg)
					gdb_output_con(connection, retmsg);
				gdb_send_error(connection, retval);
			}
			free(retmsg);
			return ERROR_OK;
		}
		gdb_put_packet(connection, "OK", 2);
		return ERROR_OK;
	} else if (strncmp(packet, "qCRC:", 5) == 0) {
		if (packet_size > 5) {
			int retval;
			char gdb_reply[10];
			char *separator;
			uint32_t checksum;
			target_addr_t addr = 0;
			uint32_t len = 0;

			/* skip command character */
			packet += 5;

			addr = strtoull(packet, &separator, 16);

			if (*separator != ',') {
				LOG_ERROR("incomplete read memory packet received, dropping connection");
				return ERROR_SERVER_REMOTE_CLOSED;
			}

			len = strtoul(separator + 1, NULL, 16);

			gdb_connection->output_flag = GDB_OUTPUT_NOTIF;
			retval = target_checksum_memory(target, addr, len, &checksum);
			gdb_connection->output_flag = GDB_OUTPUT_NO;

			if (retval == ERROR_OK) {
				snprintf(gdb_reply, 10, "C%8.8" PRIx32 "", checksum);
				gdb_put_packet(connection, gdb_reply, 9);
			} else {
				retval = gdb_error(connection, retval);
				if (retval != ERROR_OK)
					return retval;
			}

			return ERROR_OK;
		}
	} else if (strncmp(packet, "qSupported", 10) == 0) {
		/* we currently support packet size and qXfer:memory-map:read (if enabled)
		 * qXfer:features:read is supported for some targets */
		int retval = ERROR_OK;
		char *buffer = NULL;
		int pos = 0;
		int size = 0;
		bool gdb_target_desc_supported = false;

		/* we need to test that the target supports target descriptions */
		retval = gdb_target_description_supported(target, &gdb_target_desc_supported);
		if (retval != ERROR_OK) {
			LOG_INFO("Failed detecting Target Description Support, disabling");
			gdb_target_desc_supported = false;
		}

		/* support may be disabled globally */
		if (!gdb_use_target_description) {
			if (gdb_target_desc_supported)
				LOG_WARNING("Target Descriptions Supported, but disabled");
			gdb_target_desc_supported = false;
		}

		xml_printf(&retval,
			&buffer,
			&pos,
			&size,
			"PacketSize=%x;qXfer:memory-map:read%c;qXfer:features:read%c;qXfer:threads:read+;QStartNoAckMode+;vContSupported+",
			GDB_BUFFER_SIZE,
			(gdb_use_memory_map && (flash_get_bank_count() > 0)) ? '+' : '-',
			gdb_target_desc_supported ? '+' : '-');

		if (retval != ERROR_OK) {
			gdb_send_error(connection, 01);
			return ERROR_OK;
		}

		gdb_put_packet(connection, buffer, strlen(buffer));
		free(buffer);

		return ERROR_OK;
	} else if ((strncmp(packet, "qXfer:memory-map:read::", 23) == 0)
		   && (flash_get_bank_count() > 0))
		return gdb_memory_map(connection, packet, packet_size);
	else if (strncmp(packet, "qXfer:features:read:", 20) == 0) {
		char *xml = NULL;
		int retval = ERROR_OK;

		int offset;
		unsigned int length;

		/* skip command character */
		packet += 20;

		if (decode_xfer_read(packet, NULL, &offset, &length) < 0) {
			gdb_send_error(connection, 01);
			return ERROR_OK;
		}

		/* Target should prepare correct target description for annex.
		 * The first character of returned xml is 'm' or 'l'. 'm' for
		 * there are *more* chunks to transfer. 'l' for it is the *last*
		 * chunk of target description.
		 */
		retval = gdb_get_target_description_chunk(target, &gdb_connection->target_desc,
				&xml, offset, length);
		if (retval != ERROR_OK) {
			gdb_error(connection, retval);
			return retval;
		}

		gdb_put_packet(connection, xml, strlen(xml));

		free(xml);
		return ERROR_OK;
	} else if (strncmp(packet, "qXfer:threads:read:", 19) == 0) {
		char *xml = NULL;
		int retval = ERROR_OK;

		int offset;
		unsigned int length;

		/* skip command character */
		packet += 19;

		if (decode_xfer_read(packet, NULL, &offset, &length) < 0) {
			gdb_send_error(connection, 01);
			return ERROR_OK;
		}

		/* Target should prepare correct thread list for annex.
		 * The first character of returned xml is 'm' or 'l'. 'm' for
		 * there are *more* chunks to transfer. 'l' for it is the *last*
		 * chunk of target description.
		 */
		retval = gdb_get_thread_list_chunk(target, &gdb_connection->thread_list,
						   &xml, offset, length);
		if (retval != ERROR_OK) {
			gdb_error(connection, retval);
			return retval;
		}

		gdb_put_packet(connection, xml, strlen(xml));

		free(xml);
		return ERROR_OK;
	} else if (strncmp(packet, "QStartNoAckMode", 15) == 0) {
		gdb_connection->noack_mode = 1;
		gdb_put_packet(connection, "OK", 2);
		return ERROR_OK;
	} else if (target->type->gdb_query_custom) {
		char *buffer = NULL;
		int ret = target->type->gdb_query_custom(target, packet, &buffer);
		gdb_put_packet(connection, buffer, strlen(buffer));
		return ret;
	}

	gdb_put_packet(connection, "", 0);
	return ERROR_OK;
}

static bool gdb_handle_vcont_packet(struct connection *connection, const char *packet,
	__attribute__((unused)) int packet_size)
{
	struct gdb_connection *gdb_connection = connection->priv;
	struct target *target = get_target_from_connection(connection);
	const char *parse = packet;
	int retval;

	/* query for vCont supported */
	if (parse[0] == '?') {
		if (target->type->step) {
			/* gdb doesn't accept c without C and s without S */
			gdb_put_packet(connection, "vCont;c;C;s;S", 13);
			return true;
		}
		return false;
	}

	if (parse[0] == ';') {
		++parse;
	}

	/* simple case, a continue packet */
	if (parse[0] == 'c') {
		gdb_running_type = 'c';
<<<<<<< HEAD

		if (target->state == TARGET_UNAVAILABLE) {
			struct target *available_target = get_available_target_from_connection(connection);
			if (target == available_target) {
				LOG_DEBUG("All targets for this gdb connection "
						"are unavailable.  Fake to gdb that the resume "
						"succeeded and the target is now running.");
				gdb_connection->frontend_state = TARGET_RUNNING;
				gdb_connection->output_flag = GDB_OUTPUT_ALL;
				target_call_event_callbacks(target, TARGET_EVENT_GDB_START);
				return true;
			}
			LOG_TARGET_DEBUG(target, "Target is unavailable. Resume %s instead.",
					target_name(available_target));
			/* Resume an available target. */
			target = available_target;
		}

		LOG_DEBUG("target %s continue", target_name(target));
=======
		LOG_TARGET_DEBUG(target, "target continue");
>>>>>>> ad87fbd1
		gdb_connection->output_flag = GDB_OUTPUT_ALL;
		retval = target_resume(target, 1, 0, 0, 0);
		if (retval == ERROR_TARGET_NOT_HALTED)
			LOG_TARGET_INFO(target, "target was not halted when resume was requested");

		/* poll target in an attempt to make its internal state consistent */
		if (retval != ERROR_OK) {
			retval = target_poll(target);
			if (retval != ERROR_OK)
				LOG_TARGET_DEBUG(target, "error polling target after failed resume");
		}

		/*
		 * We don't report errors to gdb here, move frontend_state to
		 * TARGET_RUNNING to stay in sync with gdb's expectation of the
		 * target state
		 */
		gdb_connection->frontend_state = TARGET_RUNNING;
		target_call_event_callbacks(target, TARGET_EVENT_GDB_START);

		return true;
	}

	/* single-step or step-over-breakpoint */
	if (parse[0] == 's') {
		gdb_running_type = 's';
		bool fake_step = false;

		struct target *ct = target;
		int current_pc = 1;
		int64_t thread_id;
		parse++;
		if (parse[0] == ':') {
			char *endp;
			parse++;
			thread_id = strtoll(parse, &endp, 16);
			if (endp) {
				parse = endp;
			}
		} else {
			thread_id = 0;
		}

		if (target->rtos) {
			/* FIXME: why is this necessary? rtos state should be up-to-date here already! */

			/* Sometimes this results in picking a different thread than
			 * gdb just requested to step. Then we fake it, and now there's
			 * a different thread selected than gdb expects, so register
			 * accesses go to the wrong one!
			 * E.g.:
			 * Hg1$
			 * P8=72101ce197869329$		# write r8 on thread 1
			 * g$
			 * vCont?$
			 * vCont;s:1;c$				# rtos_update_threads changes to other thread
			 * g$
			 * qXfer:threads:read::0,fff$
			 * P8=cc060607eb89ca7f$		# write r8 on other thread
			 * g$
			 * */
			/* rtos_update_threads(target); */

			target->rtos->gdb_target_for_threadid(connection, thread_id, &ct);

			/*
			 * check if the thread to be stepped is the current rtos thread
			 * if not, we must fake the step
			 */
			fake_step = rtos_needs_fake_step(target, thread_id);
		}

		if (parse[0] == ';') {
			++parse;

			if (parse[0] == 'c') {
				parse += 1;

				/* check if thread-id follows */
				if (parse[0] == ':') {
					int64_t tid;
					parse += 1;

					tid = strtoll(parse, NULL, 16);
					if (tid == thread_id) {
						/*
						 * Special case: only step a single thread (core),
						 * keep the other threads halted. Currently, only
						 * aarch64 target understands it. Other target types don't
						 * care (nobody checks the actual value of 'current')
						 * and it doesn't really matter. This deserves
						 * a symbolic constant and a formal interface documentation
						 * at a later time.
						 */
						LOG_DEBUG("request to step current core only");
						/* uncomment after checking that indeed other targets are safe */
						/*current_pc = 2;*/
					}
				}
			}
		}

		LOG_TARGET_DEBUG(ct, "single-step thread %" PRIx64, thread_id);
		gdb_connection->output_flag = GDB_OUTPUT_ALL;
		target_call_event_callbacks(ct, TARGET_EVENT_GDB_START);

		if (fake_step) {
			/* We just fake the step to not trigger an internal error in
			 * gdb. See https://sourceware.org/bugzilla/show_bug.cgi?id=22925
			 * for details. */
			int sig_reply_len;
			char sig_reply[128];

			LOG_DEBUG("fake step thread %"PRIx64, thread_id);
			target->rtos->current_threadid = thread_id;

			sig_reply_len = snprintf(sig_reply, sizeof(sig_reply),
									"T05thread:%016"PRIx64";", thread_id);

			gdb_put_packet(connection, sig_reply, sig_reply_len);
			gdb_connection->output_flag = GDB_OUTPUT_NO;

			return true;
		}

		/* support for gdb_sync command */
		if (gdb_connection->sync) {
			gdb_connection->sync = false;
			if (ct->state == TARGET_HALTED) {
				LOG_DEBUG("stepi ignored. GDB will now fetch the register state "
								"from the target.");
				gdb_sig_halted(connection);
				gdb_connection->output_flag = GDB_OUTPUT_NO;
			} else
				gdb_connection->frontend_state = TARGET_RUNNING;
			return true;
		}

<<<<<<< HEAD
		if (ct->state == TARGET_UNAVAILABLE) {
			LOG_TARGET_ERROR(ct, "Target is unavailable, so cannot be stepped. "
					     "Pretending to gdb that it is running until it's available again.");
			retval = ERROR_FAIL;
		} else {
			retval = target_step(ct, current_pc, 0, 0);
			if (retval == ERROR_TARGET_NOT_HALTED)
				LOG_INFO("target %s was not halted when step was requested", target_name(ct));
		}
=======
		retval = target_step(ct, current_pc, 0, 0);
		if (retval == ERROR_TARGET_NOT_HALTED)
			LOG_TARGET_INFO(ct, "target was not halted when step was requested");
>>>>>>> ad87fbd1

		/* if step was successful send a reply back to gdb */
		if (retval == ERROR_OK) {
			retval = target_poll(ct);
			if (retval != ERROR_OK)
				LOG_TARGET_DEBUG(ct, "error polling target after successful step");
			/* send back signal information */
			gdb_signal_reply(ct, connection);
			/* stop forwarding log packets! */
			gdb_connection->output_flag = GDB_OUTPUT_NO;
		} else
			gdb_connection->frontend_state = TARGET_RUNNING;
		return true;
	}
	LOG_ERROR("Unknown vCont packet");
	return false;
}

static char *next_hex_encoded_field(const char **str, char sep)
{
	size_t hexlen;
	const char *hex = *str;
	if (hex[0] == '\0')
		return NULL;

	const char *end = strchr(hex, sep);
	if (!end)
		hexlen = strlen(hex);
	else
		hexlen = end - hex;
	*str = hex + hexlen + 1;

	if (hexlen % 2 != 0) {
		/* Malformed hex data */
		return NULL;
	}

	size_t count = hexlen / 2;
	char *decoded = malloc(count + 1);
	if (!decoded)
		return NULL;

	size_t converted = unhexify((void *)decoded, hex, count);
	if (converted != count) {
		free(decoded);
		return NULL;
	}

	decoded[count] = '\0';
	return decoded;
}

/* handle extended restart packet */
static void gdb_restart_inferior(struct connection *connection, const char *packet, int packet_size)
{
	struct gdb_connection *gdb_con = connection->priv;
	struct target *target = get_target_from_connection(connection);

	breakpoint_clear_target(target);
	watchpoint_clear_target(target);
	command_run_linef(connection->cmd_ctx, "ocd_gdb_restart %s",
			target_name(target));
	/* set connection as attached after reset */
	gdb_con->attached = true;
	/*  info rtos parts */
	gdb_thread_packet(connection, packet, packet_size);
}

static bool gdb_handle_vrun_packet(struct connection *connection, const char *packet, int packet_size)
{
	struct target *target = get_available_target_from_connection(connection);
	const char *parse = packet;

	/* Skip "vRun" */
	parse += 4;

	if (parse[0] != ';')
		return false;
	parse++;

	/* Skip first field "filename"; don't know what to do with it. */
	free(next_hex_encoded_field(&parse, ';'));

	char *cmdline = next_hex_encoded_field(&parse, ';');
	while (cmdline) {
		char *arg = next_hex_encoded_field(&parse, ';');
		if (!arg)
			break;
		char *new_cmdline = alloc_printf("%s %s", cmdline, arg);
		free(cmdline);
		free(arg);
		cmdline = new_cmdline;
	}

	if (cmdline) {
		if (target->semihosting) {
			LOG_INFO("GDB set inferior command line to '%s'", cmdline);
			free(target->semihosting->cmdline);
			target->semihosting->cmdline = cmdline;
		} else {
			LOG_INFO("GDB set inferior command line to '%s' but semihosting is unavailable", cmdline);
			free(cmdline);
		}
	}

	gdb_restart_inferior(connection, packet, packet_size);
	gdb_put_packet(connection, "S00", 3);
	return true;
}

static int gdb_v_packet(struct connection *connection,
		char const *packet, int packet_size)
{
	struct gdb_connection *gdb_connection = connection->priv;
	int result;

	struct target *target = get_available_target_from_connection(connection);

	if (strncmp(packet, "vCont", 5) == 0) {
		bool handled;

		packet += 5;
		packet_size -= 5;

		handled = gdb_handle_vcont_packet(connection, packet, packet_size);
		if (!handled)
			gdb_put_packet(connection, "", 0);

		return ERROR_OK;
	}

	if (strncmp(packet, "vRun", 4) == 0) {
		bool handled;

		handled = gdb_handle_vrun_packet(connection, packet, packet_size);
		if (!handled)
			gdb_put_packet(connection, "", 0);

		return ERROR_OK;
	}

	/* if flash programming disabled - send a empty reply */

	if (!gdb_flash_program) {
		gdb_put_packet(connection, "", 0);
		return ERROR_OK;
	}

	if (strncmp(packet, "vFlashErase:", 12) == 0) {
		target_addr_t addr;
		unsigned long length;

		char const *parse = packet + 12;
		if (*parse == '\0') {
			LOG_ERROR("incomplete vFlashErase packet received, dropping connection");
			return ERROR_SERVER_REMOTE_CLOSED;
		}

		addr = strtoull(parse, (char **)&parse, 16);

		if (*(parse++) != ',' || *parse == '\0') {
			LOG_ERROR("incomplete vFlashErase packet received, dropping connection");
			return ERROR_SERVER_REMOTE_CLOSED;
		}

		length = strtoul(parse, (char **)&parse, 16);

		if (*parse != '\0') {
			LOG_ERROR("incomplete vFlashErase packet received, dropping connection");
			return ERROR_SERVER_REMOTE_CLOSED;
		}

		/* assume all sectors need erasing - stops any problems
		 * when flash_write is called multiple times */
		flash_set_dirty();

		/* perform any target specific operations before the erase */
		target_call_event_callbacks(target,
			TARGET_EVENT_GDB_FLASH_ERASE_START);

		/* vFlashErase:addr,length messages require region start and
		 * end to be "block" aligned ... if padding is ever needed,
		 * GDB will have become dangerously confused.
		 */
		result = flash_erase_address_range(target, false, addr,
			length);

		/* perform any target specific operations after the erase */
		target_call_event_callbacks(target,
			TARGET_EVENT_GDB_FLASH_ERASE_END);

		/* perform erase */
		if (result != ERROR_OK) {
			/* GDB doesn't evaluate the actual error number returned,
			 * treat a failed erase as an I/O error
			 */
			gdb_send_error(connection, EIO);
			LOG_ERROR("flash_erase returned %i", result);
		} else
			gdb_put_packet(connection, "OK", 2);

		return ERROR_OK;
	}

	if (strncmp(packet, "vFlashWrite:", 12) == 0) {
		int retval;
		target_addr_t addr;
		unsigned long length;
		char const *parse = packet + 12;

		if (*parse == '\0') {
			LOG_ERROR("incomplete vFlashErase packet received, dropping connection");
			return ERROR_SERVER_REMOTE_CLOSED;
		}

		addr = strtoull(parse, (char **)&parse, 16);
		if (*(parse++) != ':') {
			LOG_ERROR("incomplete vFlashErase packet received, dropping connection");
			return ERROR_SERVER_REMOTE_CLOSED;
		}
		length = packet_size - (parse - packet);

		/* create a new image if there isn't already one */
		if (!gdb_connection->vflash_image) {
			gdb_connection->vflash_image = malloc(sizeof(struct image));
			image_open(gdb_connection->vflash_image, "", "build");
		}

		/* create new section with content from packet buffer */
		retval = image_add_section(gdb_connection->vflash_image,
				addr, length, 0x0, (uint8_t const *)parse);
		if (retval != ERROR_OK)
			return retval;

		gdb_put_packet(connection, "OK", 2);

		return ERROR_OK;
	}

	if (strncmp(packet, "vFlashDone", 10) == 0) {
		uint32_t written;

		/* GDB command 'flash-erase' does not send a vFlashWrite,
		 * so nothing to write here. */
		if (!gdb_connection->vflash_image) {
			gdb_put_packet(connection, "OK", 2);
			return ERROR_OK;
		}

		/* process the flashing buffer. No need to erase as GDB
		 * always issues a vFlashErase first. */
		target_call_event_callbacks(target,
				TARGET_EVENT_GDB_FLASH_WRITE_START);
		result = flash_write(target, gdb_connection->vflash_image,
			&written, false);
		target_call_event_callbacks(target,
			TARGET_EVENT_GDB_FLASH_WRITE_END);
		if (result != ERROR_OK) {
			if (result == ERROR_FLASH_DST_OUT_OF_BANK)
				gdb_put_packet(connection, "E.memtype", 9);
			else
				gdb_send_error(connection, EIO);
		} else {
			LOG_DEBUG("wrote %u bytes from vFlash image to flash", (unsigned)written);
			gdb_put_packet(connection, "OK", 2);
		}

		image_close(gdb_connection->vflash_image);
		free(gdb_connection->vflash_image);
		gdb_connection->vflash_image = NULL;

		return ERROR_OK;
	}

	gdb_put_packet(connection, "", 0);
	return ERROR_OK;
}

static int gdb_detach(struct connection *connection)
{
	/*
	 * Only reply "OK" to GDB
	 * it will close the connection and this will trigger a call to
	 * gdb_connection_closed() that will in turn trigger the event
	 * TARGET_EVENT_GDB_DETACH
	 */
	return gdb_put_packet(connection, "OK", 2);
}

/* The format of 'F' response packet is
 * Fretcode,errno,Ctrl-C flag;call-specific attachment
 */
static int gdb_fileio_response_packet(struct connection *connection,
		char const *packet, int packet_size)
{
	struct target *target = get_available_target_from_connection(connection);
	char *separator;
	char *parsing_point;
	int fileio_retcode = strtoul(packet + 1, &separator, 16);
	int fileio_errno = 0;
	bool fileio_ctrl_c = false;
	int retval;

	LOG_DEBUG("-");

	if (*separator == ',') {
		parsing_point = separator + 1;
		fileio_errno = strtoul(parsing_point, &separator, 16);
		if (*separator == ',') {
			if (*(separator + 1) == 'C') {
				/* TODO: process ctrl-c */
				fileio_ctrl_c = true;
			}
		}
	}

	LOG_DEBUG("File-I/O response, retcode: 0x%x, errno: 0x%x, ctrl-c: %s",
			fileio_retcode, fileio_errno, fileio_ctrl_c ? "true" : "false");

	retval = target_gdb_fileio_end(target, fileio_retcode, fileio_errno, fileio_ctrl_c);
	if (retval != ERROR_OK)
		return ERROR_FAIL;

	/* After File-I/O ends, keep continue or step */
	if (gdb_running_type == 'c')
		retval = target_resume(target, 1, 0x0, 0, 0);
	else if (gdb_running_type == 's')
		retval = target_step(target, 1, 0x0, 0);
	else
		retval = ERROR_FAIL;

	if (retval != ERROR_OK)
		return ERROR_FAIL;

	return ERROR_OK;
}

static void gdb_log_callback(void *priv, const char *file, unsigned line,
		const char *function, const char *string)
{
	struct connection *connection = priv;
	struct gdb_connection *gdb_con = connection->priv;

	if (gdb_con->output_flag != GDB_OUTPUT_ALL)
		/* No out allowed */
		return;

	if (gdb_con->busy) {
		/* do not reply this using the O packet */
		return;
	}

	gdb_output_con(connection, string);
}

static void gdb_sig_halted(struct connection *connection)
{
	char sig_reply[4];
	snprintf(sig_reply, 4, "T%2.2x", 2);
	gdb_put_packet(connection, sig_reply, 3);
}

static int gdb_input_inner(struct connection *connection)
{
	/* Do not allocate this on the stack */
	static char gdb_packet_buffer[GDB_BUFFER_SIZE + 1]; /* Extra byte for null-termination */

	struct target *target;
	char const *packet = gdb_packet_buffer;
	int packet_size;
	int retval;
	struct gdb_connection *gdb_con = connection->priv;
	static bool warn_use_ext;

	target = get_target_from_connection(connection);

	/* drain input buffer. If one of the packets fail, then an error
	 * packet is replied, if applicable.
	 *
	 * This loop will terminate and the error code is returned.
	 *
	 * The calling fn will check if this error is something that
	 * can be recovered from, or if the connection must be closed.
	 *
	 * If the error is recoverable, this fn is called again to
	 * drain the rest of the buffer.
	 */
	do {
		packet_size = GDB_BUFFER_SIZE;
		retval = gdb_get_packet(connection, gdb_packet_buffer, &packet_size);
		if (retval != ERROR_OK)
			return retval;

		/* terminate with zero */
		gdb_packet_buffer[packet_size] = '\0';

		if (packet_size > 0) {

			gdb_log_incoming_packet(connection, gdb_packet_buffer);

			retval = ERROR_OK;
			switch (packet[0]) {
				case 'T':	/* Is thread alive? */
					gdb_thread_packet(connection, packet, packet_size);
					break;
				case 'H':	/* Set current thread ( 'c' for step and continue,
							 * 'g' for all other operations ) */
					gdb_thread_packet(connection, packet, packet_size);
					break;
				case 'q':
				case 'Q':
					retval = gdb_thread_packet(connection, packet, packet_size);
					if (retval == GDB_THREAD_PACKET_NOT_CONSUMED)
						retval = gdb_query_packet(connection, packet, packet_size);
					break;
				case 'g':
					retval = gdb_get_registers_packet(connection, packet, packet_size);
					break;
				case 'G':
					retval = gdb_set_registers_packet(connection, packet, packet_size);
					break;
				case 'p':
					retval = gdb_get_register_packet(connection, packet, packet_size);
					break;
				case 'P':
					retval = gdb_set_register_packet(connection, packet, packet_size);
					break;
				case 'm':
					gdb_con->output_flag = GDB_OUTPUT_NOTIF;
					retval = gdb_read_memory_packet(connection, packet, packet_size);
					gdb_con->output_flag = GDB_OUTPUT_NO;
					break;
				case 'M':
					gdb_con->output_flag = GDB_OUTPUT_NOTIF;
					retval = gdb_write_memory_packet(connection, packet, packet_size);
					gdb_con->output_flag = GDB_OUTPUT_NO;
					break;
				case 'z':
				case 'Z':
					retval = gdb_breakpoint_watchpoint_packet(connection, packet, packet_size);
					break;
				case '?':
					gdb_last_signal_packet(connection, packet, packet_size);
					/* '?' is sent after the eventual '!' */
					if (!warn_use_ext && !gdb_con->extended_protocol) {
						warn_use_ext = true;
						LOG_WARNING("Prefer GDB command \"target extended-remote :%s\" instead of \"target remote :%s\"",
									connection->service->port, connection->service->port);
					}
					break;
				case 'c':
				case 's':
				{
					gdb_thread_packet(connection, packet, packet_size);
					gdb_con->output_flag = GDB_OUTPUT_ALL;

					if (gdb_con->mem_write_error) {
						LOG_ERROR("Memory write failure!");

						/* now that we have reported the memory write error,
						 * we can clear the condition */
						gdb_con->mem_write_error = false;
					}

					bool nostep = false;
					bool already_running = false;
					if (target->state == TARGET_RUNNING) {
						LOG_WARNING("WARNING! The target is already running. "
								"All changes GDB did to registers will be discarded! "
								"Waiting for target to halt.");
						already_running = true;
					} else if (target->state != TARGET_HALTED) {
						LOG_WARNING("The target is not in the halted nor running stated, "
								"stepi/continue ignored.");
						nostep = true;
					} else if ((packet[0] == 's') && gdb_con->sync) {
						/* Hmm..... when you issue a continue in GDB, then a "stepi" is
						 * sent by GDB first to OpenOCD, thus defeating the check to
						 * make only the single stepping have the sync feature...
						 */
						nostep = true;
						LOG_DEBUG("stepi ignored. GDB will now fetch the register state "
								"from the target.");
					}
					gdb_con->sync = false;

					if (!already_running && nostep) {
						/* Either the target isn't in the halted state, then we can't
						 * step/continue. This might be early setup, etc.
						 *
						 * Or we want to allow GDB to pick up a fresh set of
						 * register values without modifying the target state.
						 *
						 */
						gdb_sig_halted(connection);

						/* stop forwarding log packets! */
						gdb_con->output_flag = GDB_OUTPUT_NO;
					} else {
						/* We're running/stepping, in which case we can
						 * forward log output until the target is halted
						 */
						gdb_con->frontend_state = TARGET_RUNNING;
						target_call_event_callbacks(target, TARGET_EVENT_GDB_START);

						if (!already_running) {
							/* Here we don't want packet processing to stop even if this fails,
							 * so we use a local variable instead of retval. */
							retval = gdb_step_continue_packet(connection, packet, packet_size);
							if (retval != ERROR_OK) {
								/* we'll never receive a halted
								 * condition... issue a false one..
								 */
								gdb_frontend_halted(target, connection);
							}
						}
					}
				}
				break;
				case 'v':
					retval = gdb_v_packet(connection, packet, packet_size);
					break;
				case 'D':
					retval = gdb_detach(connection);
					break;
				case 'X':
					gdb_con->output_flag = GDB_OUTPUT_NOTIF;
					retval = gdb_write_memory_binary_packet(connection, packet, packet_size);
					gdb_con->output_flag = GDB_OUTPUT_NO;
					break;
				case 'k':
					if (gdb_con->extended_protocol) {
						gdb_con->attached = false;
						break;
					}
					gdb_put_packet(connection, "OK", 2);
					return ERROR_SERVER_REMOTE_CLOSED;
				case '!':
					/* handle extended remote protocol */
					gdb_con->extended_protocol = true;
					gdb_put_packet(connection, "OK", 2);
					break;
				case 'R':
					/* handle extended restart packet */
					gdb_restart_inferior(connection, packet, packet_size);
					break;

				case 'j':
					/* DEPRECATED */
					/* packet supported only by smp target i.e cortex_a.c*/
					/* handle smp packet replying coreid played to gbd */
					gdb_read_smp_packet(connection, packet, packet_size);
					break;

				case 'J':
					/* DEPRECATED */
					/* packet supported only by smp target i.e cortex_a.c */
					/* handle smp packet setting coreid to be played at next
					 * resume to gdb */
					gdb_write_smp_packet(connection, packet, packet_size);
					break;

				case 'F':
					/* File-I/O extension */
					/* After gdb uses host-side syscall to complete target file
					 * I/O, gdb sends host-side syscall return value to target
					 * by 'F' packet.
					 * The format of 'F' response packet is
					 * Fretcode,errno,Ctrl-C flag;call-specific attachment
					 */
					gdb_con->frontend_state = TARGET_RUNNING;
					gdb_con->output_flag = GDB_OUTPUT_ALL;
					gdb_fileio_response_packet(connection, packet, packet_size);
					break;

				default:
					/* ignore unknown packets */
					LOG_DEBUG("ignoring 0x%2.2x packet", packet[0]);
					gdb_put_packet(connection, "", 0);
					break;
			}

			/* if a packet handler returned an error, exit input loop */
			if (retval != ERROR_OK)
				return retval;
		}

		if (gdb_con->ctrl_c) {
			struct target *available_target = get_available_target_from_connection(connection);
			if (available_target->state == TARGET_RUNNING) {
				struct target *t = available_target;
				if (available_target->rtos)
					available_target->rtos->gdb_target_for_threadid(connection, target->rtos->current_threadid, &t);
				retval = target_halt(t);
				if (retval == ERROR_OK)
					retval = target_poll(t);
				if (retval != ERROR_OK)
					target_call_event_callbacks(target, TARGET_EVENT_GDB_HALT);
				gdb_con->ctrl_c = false;
			} else {
				LOG_TARGET_INFO(target, "Not running when halt was requested, stopping GDB. (state=%d)",
						target->state);
				target_call_event_callbacks(target, TARGET_EVENT_GDB_HALT);
			}
		}

	} while (gdb_con->buf_cnt > 0);

	return ERROR_OK;
}

static int gdb_input(struct connection *connection)
{
	int retval = gdb_input_inner(connection);
	struct gdb_connection *gdb_con = connection->priv;
	if (retval == ERROR_SERVER_REMOTE_CLOSED)
		return retval;

	/* logging does not propagate the error, yet can set the gdb_con->closed flag */
	if (gdb_con->closed)
		return ERROR_SERVER_REMOTE_CLOSED;

	/* we'll recover from any other errors(e.g. temporary timeouts, etc.) */
	return ERROR_OK;
}

/*
 * Send custom notification packet as keep-alive during memory read/write.
 *
 * From gdb 7.0 (released 2009-10-06) an unknown notification received during
 * memory read/write would be silently dropped.
 * Before gdb 7.0 any character, with exclusion of "+-$", would be considered
 * as junk and ignored.
 * In both cases the reception will reset the timeout counter in gdb, thus
 * working as a keep-alive.
 * Check putpkt_binary() and getpkt_sane() in gdb commit
 * 74531fed1f2d662debc2c209b8b3faddceb55960
 *
 * Enable remote debug in gdb with 'set debug remote 1' to either dump the junk
 * characters in gdb pre-7.0 and the notification from gdb 7.0.
 */
static void gdb_async_notif(struct connection *connection)
{
	static unsigned char count;
	unsigned char checksum = 0;
	char buf[22];

	int len = sprintf(buf, "%%oocd_keepalive:%2.2x", count++);
	for (int i = 1; i < len; i++)
		checksum += buf[i];
	len += sprintf(buf + len, "#%2.2x", checksum);

#ifdef _DEBUG_GDB_IO_
	LOG_DEBUG("sending packet '%s'", buf);
#endif

	gdb_write(connection, buf, len);
}

static void gdb_keep_client_alive(struct connection *connection)
{
	struct gdb_connection *gdb_con = connection->priv;

	switch (gdb_con->output_flag) {
	case GDB_OUTPUT_NO:
		/* no need for keep-alive */
		break;
	case GDB_OUTPUT_NOTIF:
		/* send asynchronous notification */
		gdb_async_notif(connection);
		break;
	case GDB_OUTPUT_ALL:
		/* send an empty O packet */
		gdb_output_con(connection, "");
		break;
	default:
		break;
	}
}

static const struct service_driver gdb_service_driver = {
	.name = "gdb",
	.new_connection_during_keep_alive_handler = NULL,
	.new_connection_handler = gdb_new_connection,
	.input_handler = gdb_input,
	.connection_closed_handler = gdb_connection_closed,
	.keep_client_alive_handler = gdb_keep_client_alive,
};

static int gdb_target_start(struct target *target, const char *port)
{
	struct gdb_service *gdb_service;
	int ret;
	gdb_service = malloc(sizeof(struct gdb_service));

	if (!gdb_service)
		return -ENOMEM;

	LOG_TARGET_INFO(target, "starting gdb server on %s", port);

	gdb_service->target = target;
	gdb_service->core[0] = -1;
	gdb_service->core[1] = -1;
	target->gdb_service = gdb_service;

	ret = add_service(&gdb_service_driver, port, target->gdb_max_connections, gdb_service);
	/* initialize all targets gdb service with the same pointer */
	{
		struct target_list *head;
		foreach_smp_target(head, target->smp_targets) {
			struct target *curr = head->target;
			if (curr != target)
				curr->gdb_service = gdb_service;
		}
	}
	return ret;
}

static int gdb_target_add_one(struct target *target)
{
	/*  one gdb instance per smp list */
	if ((target->smp) && (target->gdb_service))
		return ERROR_OK;

	/* skip targets that cannot handle a gdb connections (e.g. mem_ap) */
	if (!target_supports_gdb_connection(target)) {
		LOG_TARGET_DEBUG(target, "skip gdb server");
		return ERROR_OK;
	}

	if (target->gdb_port_override) {
		if (strcmp(target->gdb_port_override, "disabled") == 0) {
			LOG_TARGET_INFO(target, "gdb port disabled");
			return ERROR_OK;
		}
		return gdb_target_start(target, target->gdb_port_override);
	}

	if (strcmp(gdb_port_next, "disabled") == 0) {
		LOG_TARGET_INFO(target, "gdb port disabled");
		return ERROR_OK;
	}

	int retval = gdb_target_start(target, gdb_port_next);
	if (retval == ERROR_OK) {
		/* save the port number so can be queried with
		 * $target_name cget -gdb-port
		 */
		target->gdb_port_override = strdup(gdb_port_next);

		long portnumber;
		/* If we can parse the port number
		 * then we increment the port number for the next target.
		 */
		char *end;
		portnumber = strtol(gdb_port_next, &end, 0);
		if (!*end) {
			if (parse_long(gdb_port_next, &portnumber) == ERROR_OK) {
				free(gdb_port_next);
				if (portnumber) {
					gdb_port_next = alloc_printf("%ld", portnumber+1);
				} else {
					/* Don't increment if gdb_port is 0, since we're just
					 * trying to allocate an unused port. */
					gdb_port_next = strdup("0");
				}
			}
		} else if (strcmp(gdb_port_next, "pipe") == 0) {
			gdb_port_next = "disabled";
		}
	}
	return retval;
}

int gdb_target_add_all(struct target *target)
{
	if (!target) {
		LOG_WARNING("gdb services need one or more targets defined");
		return ERROR_OK;
	}

	while (target) {
		int retval = gdb_target_add_one(target);
		if (retval != ERROR_OK)
			return retval;

		target = target->next;
	}

	return ERROR_OK;
}

COMMAND_HANDLER(handle_gdb_sync_command)
{
	if (CMD_ARGC != 0)
		return ERROR_COMMAND_SYNTAX_ERROR;

	if (!current_gdb_connection) {
		command_print(CMD,
			"gdb_sync command can only be run from within gdb using \"monitor gdb_sync\"");
		return ERROR_FAIL;
	}

	current_gdb_connection->sync = true;

	return ERROR_OK;
}

/* daemon configuration command gdb_port */
COMMAND_HANDLER(handle_gdb_port_command)
{
	int retval = CALL_COMMAND_HANDLER(server_pipe_command, &gdb_port);
	if (retval == ERROR_OK) {
		free(gdb_port_next);
		gdb_port_next = strdup(gdb_port);
	}
	return retval;
}

COMMAND_HANDLER(handle_gdb_memory_map_command)
{
	if (CMD_ARGC != 1)
		return ERROR_COMMAND_SYNTAX_ERROR;

	COMMAND_PARSE_ENABLE(CMD_ARGV[0], gdb_use_memory_map);
	return ERROR_OK;
}

COMMAND_HANDLER(handle_gdb_flash_program_command)
{
	if (CMD_ARGC != 1)
		return ERROR_COMMAND_SYNTAX_ERROR;

	COMMAND_PARSE_ENABLE(CMD_ARGV[0], gdb_flash_program);
	return ERROR_OK;
}

COMMAND_HANDLER(handle_gdb_report_data_abort_command)
{
	if (CMD_ARGC != 1)
		return ERROR_COMMAND_SYNTAX_ERROR;

	COMMAND_PARSE_ENABLE(CMD_ARGV[0], gdb_report_data_abort);
	return ERROR_OK;
}

COMMAND_HANDLER(handle_gdb_report_register_access_error)
{
	if (CMD_ARGC != 1)
		return ERROR_COMMAND_SYNTAX_ERROR;

	COMMAND_PARSE_ENABLE(CMD_ARGV[0], gdb_report_register_access_error);
	return ERROR_OK;
}

/* gdb_breakpoint_override */
COMMAND_HANDLER(handle_gdb_breakpoint_override_command)
{
	if (CMD_ARGC == 0) {
		/* nothing */
	} else if (CMD_ARGC == 1) {
		gdb_breakpoint_override = 1;
		if (strcmp(CMD_ARGV[0], "hard") == 0)
			gdb_breakpoint_override_type = BKPT_HARD;
		else if (strcmp(CMD_ARGV[0], "soft") == 0)
			gdb_breakpoint_override_type = BKPT_SOFT;
		else if (strcmp(CMD_ARGV[0], "disable") == 0)
			gdb_breakpoint_override = 0;
	} else
		return ERROR_COMMAND_SYNTAX_ERROR;
	if (gdb_breakpoint_override)
		LOG_USER("force %s breakpoints",
			(gdb_breakpoint_override_type == BKPT_HARD) ? "hard" : "soft");
	else
		LOG_USER("breakpoint type is not overridden");

	return ERROR_OK;
}

COMMAND_HANDLER(handle_gdb_target_description_command)
{
	if (CMD_ARGC != 1)
		return ERROR_COMMAND_SYNTAX_ERROR;

	COMMAND_PARSE_ENABLE(CMD_ARGV[0], gdb_use_target_description);
	return ERROR_OK;
}

COMMAND_HANDLER(handle_gdb_save_tdesc_command)
{
	char *tdesc;
	uint32_t tdesc_length;
	struct target *target = get_current_target(CMD_CTX);

	int retval = gdb_generate_target_description(target, &tdesc);
	if (retval != ERROR_OK) {
		LOG_ERROR("Unable to Generate Target Description");
		return ERROR_FAIL;
	}

	tdesc_length = strlen(tdesc);

	struct fileio *fileio;
	size_t size_written;

	char *tdesc_filename = alloc_printf("%s.xml", target_type_name(target));
	if (!tdesc_filename) {
		retval = ERROR_FAIL;
		goto out;
	}

	retval = fileio_open(&fileio, tdesc_filename, FILEIO_WRITE, FILEIO_TEXT);

	if (retval != ERROR_OK) {
		LOG_ERROR("Can't open %s for writing", tdesc_filename);
		goto out;
	}

	retval = fileio_write(fileio, tdesc_length, tdesc, &size_written);

	fileio_close(fileio);

	if (retval != ERROR_OK)
		LOG_ERROR("Error while writing the tdesc file");

out:
	free(tdesc_filename);
	free(tdesc);

	return retval;
}

static const struct command_registration gdb_command_handlers[] = {
	{
		.name = "gdb_sync",
		.handler = handle_gdb_sync_command,
		.mode = COMMAND_ANY,
		.help = "next stepi will return immediately allowing "
			"GDB to fetch register state without affecting "
			"target state",
		.usage = ""
	},
	{
		.name = "gdb_port",
		.handler = handle_gdb_port_command,
		.mode = COMMAND_CONFIG,
		.help = "Normally gdb listens to a TCP/IP port. Each subsequent GDB "
			"server listens for the next port number after the "
			"base port number specified. "
			"No arguments reports GDB port. \"pipe\" means listen to stdin "
			"output to stdout, an integer is base port number, \"disabled\" disables "
			"port. Any other string is are interpreted as named pipe to listen to. "
			"Output pipe is the same name as input pipe, but with 'o' appended.",
		.usage = "[port_num]",
	},
	{
		.name = "gdb_memory_map",
		.handler = handle_gdb_memory_map_command,
		.mode = COMMAND_CONFIG,
		.help = "enable or disable memory map",
		.usage = "('enable'|'disable')"
	},
	{
		.name = "gdb_flash_program",
		.handler = handle_gdb_flash_program_command,
		.mode = COMMAND_CONFIG,
		.help = "enable or disable flash program",
		.usage = "('enable'|'disable')"
	},
	{
		.name = "gdb_report_data_abort",
		.handler = handle_gdb_report_data_abort_command,
		.mode = COMMAND_CONFIG,
		.help = "enable or disable reporting data aborts",
		.usage = "('enable'|'disable')"
	},
	{
		.name = "gdb_report_register_access_error",
		.handler = handle_gdb_report_register_access_error,
		.mode = COMMAND_CONFIG,
		.help = "enable or disable reporting register access errors",
		.usage = "('enable'|'disable')"
	},
	{
		.name = "gdb_breakpoint_override",
		.handler = handle_gdb_breakpoint_override_command,
		.mode = COMMAND_ANY,
		.help = "Display or specify type of breakpoint "
			"to be used by gdb 'break' commands.",
		.usage = "('hard'|'soft'|'disable')"
	},
	{
		.name = "gdb_target_description",
		.handler = handle_gdb_target_description_command,
		.mode = COMMAND_CONFIG,
		.help = "enable or disable target description",
		.usage = "('enable'|'disable')"
	},
	{
		.name = "gdb_save_tdesc",
		.handler = handle_gdb_save_tdesc_command,
		.mode = COMMAND_EXEC,
		.help = "Save the target description file",
		.usage = "",
	},
	COMMAND_REGISTRATION_DONE
};

int gdb_register_commands(struct command_context *cmd_ctx)
{
	gdb_port = strdup("3333");
	gdb_port_next = strdup("3333");
	return register_commands(cmd_ctx, NULL, gdb_command_handlers);
}

void gdb_service_free(void)
{
	free(gdb_port);
	free(gdb_port_next);
}

int gdb_get_actual_connections(void)
{
	return gdb_actual_connections;
}<|MERGE_RESOLUTION|>--- conflicted
+++ resolved
@@ -3069,7 +3069,6 @@
 	/* simple case, a continue packet */
 	if (parse[0] == 'c') {
 		gdb_running_type = 'c';
-<<<<<<< HEAD
 
 		if (target->state == TARGET_UNAVAILABLE) {
 			struct target *available_target = get_available_target_from_connection(connection);
@@ -3088,10 +3087,7 @@
 			target = available_target;
 		}
 
-		LOG_DEBUG("target %s continue", target_name(target));
-=======
 		LOG_TARGET_DEBUG(target, "target continue");
->>>>>>> ad87fbd1
 		gdb_connection->output_flag = GDB_OUTPUT_ALL;
 		retval = target_resume(target, 1, 0, 0, 0);
 		if (retval == ERROR_TARGET_NOT_HALTED)
@@ -3230,7 +3226,6 @@
 			return true;
 		}
 
-<<<<<<< HEAD
 		if (ct->state == TARGET_UNAVAILABLE) {
 			LOG_TARGET_ERROR(ct, "Target is unavailable, so cannot be stepped. "
 					     "Pretending to gdb that it is running until it's available again.");
@@ -3238,13 +3233,8 @@
 		} else {
 			retval = target_step(ct, current_pc, 0, 0);
 			if (retval == ERROR_TARGET_NOT_HALTED)
-				LOG_INFO("target %s was not halted when step was requested", target_name(ct));
-		}
-=======
-		retval = target_step(ct, current_pc, 0, 0);
-		if (retval == ERROR_TARGET_NOT_HALTED)
-			LOG_TARGET_INFO(ct, "target was not halted when step was requested");
->>>>>>> ad87fbd1
+				LOG_TARGET_INFO(ct, "target was not halted when step was requested");
+		}
 
 		/* if step was successful send a reply back to gdb */
 		if (retval == ERROR_OK) {
