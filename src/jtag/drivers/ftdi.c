--- conflicted
+++ resolved
@@ -547,17 +547,8 @@
 			uint8_t last_bit = 0;
 			if (field->out_value)
 				bit_copy(&last_bit, 0, field->out_value, field->num_bits - 1, 1);
-<<<<<<< HEAD
-			uint8_t tms_bits = 0x01;
+			uint8_t tms_bits = 0x03;
 			DO_CLOCK_TMS_CS(mpsse_ctx,
-=======
-
-			/* If endstate is TAP_IDLE, clock out 1-1-0 (->EXIT1 ->UPDATE ->IDLE)
-			 * Otherwise, clock out 1-0 (->EXIT1 ->PAUSE)
-			 */
-			uint8_t tms_bits = 0x03;
-			mpsse_clock_tms_cs(mpsse_ctx,
->>>>>>> a115b589
 					&tms_bits,
 					0,
 					field->in_value,
@@ -566,17 +557,8 @@
 					last_bit,
 					ftdi_jtag_mode);
 			tap_set_state(tap_state_transition(tap_get_state(), 1));
-<<<<<<< HEAD
-			DO_CLOCK_TMS_CS_OUT(mpsse_ctx,
-					&tms_bits,
-					1,
-					1,
-					last_bit,
-					ftdi_jtag_mode);
-			tap_set_state(tap_state_transition(tap_get_state(), 0));
-=======
 			if (tap_get_end_state() == TAP_IDLE) {
-				mpsse_clock_tms_cs_out(mpsse_ctx,
+				DO_CLOCK_TMS_CS_OUT(mpsse_ctx,
 						&tms_bits,
 						1,
 						2,
@@ -585,7 +567,7 @@
 				tap_set_state(tap_state_transition(tap_get_state(), 1));
 				tap_set_state(tap_state_transition(tap_get_state(), 0));
 			} else {
-				mpsse_clock_tms_cs_out(mpsse_ctx,
+				DO_CLOCK_TMS_CS_OUT(mpsse_ctx,
 						&tms_bits,
 						2,
 						1,
@@ -593,7 +575,6 @@
 						ftdi_jtag_mode);
 				tap_set_state(tap_state_transition(tap_get_state(), 0));
 			}
->>>>>>> a115b589
 		} else
 			DO_CLOCK_DATA(mpsse_ctx,
 				field->out_value,
