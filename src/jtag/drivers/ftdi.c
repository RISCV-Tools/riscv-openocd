--- conflicted
+++ resolved
@@ -1274,7 +1274,6 @@
 	return ERROR_OK;
 }
 
-<<<<<<< HEAD
 #if BUILD_FTDI_OSCAN1 == 1
 COMMAND_HANDLER(ftdi_handle_oscan1_mode_command)
 {
@@ -1289,10 +1288,7 @@
 }
 #endif
 
-static const struct command_registration ftdi_command_handlers[] = {
-=======
 static const struct command_registration ftdi_subcommand_handlers[] = {
->>>>>>> 9a9e9e2c
 	{
 		.name = "device_desc",
 		.handler = &ftdi_handle_device_desc_command,
