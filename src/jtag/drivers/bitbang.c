/***************************************************************************
 *   Copyright (C) 2005 by Dominic Rath                                    *
 *   Dominic.Rath@gmx.de                                                   *
 *                                                                         *
 *   Copyright (C) 2007,2008 Øyvind Harboe                                 *
 *   oyvind.harboe@zylin.com                                               *
 *                                                                         *
 *   This program is free software; you can redistribute it and/or modify  *
 *   it under the terms of the GNU General Public License as published by  *
 *   the Free Software Foundation; either version 2 of the License, or     *
 *   (at your option) any later version.                                   *
 *                                                                         *
 *   This program is distributed in the hope that it will be useful,       *
 *   but WITHOUT ANY WARRANTY; without even the implied warranty of        *
 *   MERCHANTABILITY or FITNESS FOR A PARTICULAR PURPOSE.  See the         *
 *   GNU General Public License for more details.                          *
 *                                                                         *
 *   You should have received a copy of the GNU General Public License     *
 *   along with this program.  If not, see <http://www.gnu.org/licenses/>. *
 ***************************************************************************/

/* 2014-12: Addition of the SWD protocol support is based on the initial work
 * by Paul Fertser and modifications by Jean-Christian de Rivaz. */

#ifdef HAVE_CONFIG_H
#include "config.h"
#endif

#include "bitbang.h"
#include <jtag/interface.h>
#include <jtag/commands.h>

/* YUK! - but this is currently a global.... */
extern struct jtag_interface *jtag_interface;

/**
 * Function bitbang_stableclocks
 * issues a number of clock cycles while staying in a stable state.
 * Because the TMS value required to stay in the RESET state is a 1, whereas
 * the TMS value required to stay in any of the other stable states is a 0,
 * this function checks the current stable state to decide on the value of TMS
 * to use.
 */
static int bitbang_stableclocks(int num_cycles);

static void bitbang_swd_write_reg(uint8_t cmd, uint32_t value, uint32_t ap_delay_clk);

struct bitbang_interface *bitbang_interface;

/* DANGER!!!! clock absolutely *MUST* be 0 in idle or reset won't work!
 *
 * Set this to 1 and str912 reset halt will fail.
 *
 * If someone can submit a patch with an explanation it will be greatly
 * appreciated, but as far as I can tell (ØH) DCLK is generated upon
 * clk = 0 in TAP_IDLE. Good luck deducing that from the ARM documentation!
 * The ARM documentation uses the term "DCLK is asserted while in the TAP_IDLE
 * state". With hardware there is no such thing as *while* in a state. There
 * are only edges. So clk => 0 is in fact a very subtle state transition that
 * happens *while* in the TAP_IDLE state. "#&¤"#¤&"#&"#&
 *
 * For "reset halt" the last thing that happens before srst is asserted
 * is that the breakpoint is set up. If DCLK is not wiggled one last
 * time before the reset, then the breakpoint is not set up and
 * "reset halt" will fail to halt.
 *
 */
#define CLOCK_IDLE() 0

/* The bitbang driver leaves the TCK 0 when in idle */
static void bitbang_end_state(tap_state_t state)
{
	assert(tap_is_state_stable(state));
	tap_set_end_state(state);
}

static int bitbang_state_move(int skip)
{
	int i = 0, tms = 0;
	uint8_t tms_scan = tap_get_tms_path(tap_get_state(), tap_get_end_state());
	int tms_count = tap_get_tms_path_len(tap_get_state(), tap_get_end_state());

	for (i = skip; i < tms_count; i++) {
		tms = (tms_scan >> i) & 1;
		if (bitbang_interface->write(0, tms, 0) != ERROR_OK)
			return ERROR_FAIL;
		if (bitbang_interface->write(1, tms, 0) != ERROR_OK)
			return ERROR_FAIL;
	}
	if (bitbang_interface->write(CLOCK_IDLE(), tms, 0) != ERROR_OK)
		return ERROR_FAIL;

	tap_set_state(tap_get_end_state());
	return ERROR_OK;
}

/**
 * Clock a bunch of TMS (or SWDIO) transitions, to change the JTAG
 * (or SWD) state machine.
 */
static int bitbang_execute_tms(struct jtag_command *cmd)
{
	unsigned num_bits = cmd->cmd.tms->num_bits;
	const uint8_t *bits = cmd->cmd.tms->bits;

	DEBUG_JTAG_IO("TMS: %d bits", num_bits);

	int tms = 0;
	for (unsigned i = 0; i < num_bits; i++) {
		tms = ((bits[i/8] >> (i % 8)) & 1);
		if (bitbang_interface->write(0, tms, 0) != ERROR_OK)
			return ERROR_FAIL;
		if (bitbang_interface->write(1, tms, 0) != ERROR_OK)
			return ERROR_FAIL;
	}
	if (bitbang_interface->write(CLOCK_IDLE(), tms, 0) != ERROR_OK)
		return ERROR_FAIL;

	return ERROR_OK;
}

static int bitbang_path_move(struct pathmove_command *cmd)
{
	int num_states = cmd->num_states;
	int state_count;
	int tms = 0;

	state_count = 0;
	while (num_states) {
		if (tap_state_transition(tap_get_state(), false) == cmd->path[state_count])
			tms = 0;
		else if (tap_state_transition(tap_get_state(), true) == cmd->path[state_count])
			tms = 1;
		else {
			LOG_ERROR("BUG: %s -> %s isn't a valid TAP transition",
				tap_state_name(tap_get_state()),
				tap_state_name(cmd->path[state_count]));
			exit(-1);
		}

		if (bitbang_interface->write(0, tms, 0) != ERROR_OK)
			return ERROR_FAIL;
		if (bitbang_interface->write(1, tms, 0) != ERROR_OK)
			return ERROR_FAIL;

		tap_set_state(cmd->path[state_count]);
		state_count++;
		num_states--;
	}

	if (bitbang_interface->write(CLOCK_IDLE(), tms, 0) != ERROR_OK)
		return ERROR_FAIL;

	tap_set_end_state(tap_get_state());
	return ERROR_OK;
}

static int bitbang_runtest(int num_cycles)
{
	int i;

	tap_state_t saved_end_state = tap_get_end_state();

	/* only do a state_move when we're not already in IDLE */
	if (tap_get_state() != TAP_IDLE) {
		bitbang_end_state(TAP_IDLE);
		if (bitbang_state_move(0) != ERROR_OK)
			return ERROR_FAIL;
	}

	/* execute num_cycles */
	for (i = 0; i < num_cycles; i++) {
		if (bitbang_interface->write(0, 0, 0) != ERROR_OK)
			return ERROR_FAIL;
		if (bitbang_interface->write(1, 0, 0) != ERROR_OK)
			return ERROR_FAIL;
	}
	if (bitbang_interface->write(CLOCK_IDLE(), 0, 0) != ERROR_OK)
		return ERROR_FAIL;

	/* finish in end_state */
	bitbang_end_state(saved_end_state);
	if (tap_get_state() != tap_get_end_state())
		if (bitbang_state_move(0) != ERROR_OK)
			return ERROR_FAIL;

	return ERROR_OK;
}

static int bitbang_stableclocks(int num_cycles)
{
	int tms = (tap_get_state() == TAP_RESET ? 1 : 0);
	int i;

	/* send num_cycles clocks onto the cable */
	for (i = 0; i < num_cycles; i++) {
		if (bitbang_interface->write(1, tms, 0) != ERROR_OK)
			return ERROR_FAIL;
		if (bitbang_interface->write(0, tms, 0) != ERROR_OK)
			return ERROR_FAIL;
	}

	return ERROR_OK;
}

<<<<<<< HEAD
static void bitbang_scan(bool ir_scan, enum scan_type type, uint8_t *buffer,
=======
static int bitbang_scan(bool ir_scan, enum scan_type type, uint8_t *buffer,
>>>>>>> c2b2a7a3
		unsigned scan_size)
{
	tap_state_t saved_end_state = tap_get_end_state();
	unsigned bit_cnt;

	if (!((!ir_scan &&
			(tap_get_state() == TAP_DRSHIFT)) ||
			(ir_scan && (tap_get_state() == TAP_IRSHIFT)))) {
		if (ir_scan)
			bitbang_end_state(TAP_IRSHIFT);
		else
			bitbang_end_state(TAP_DRSHIFT);

		if (bitbang_state_move(0) != ERROR_OK)
			return ERROR_FAIL;
		bitbang_end_state(saved_end_state);
	}

	size_t buffered = 0;
	for (bit_cnt = 0; bit_cnt < scan_size; bit_cnt++) {
		int tms = (bit_cnt == scan_size-1) ? 1 : 0;
		int tdi;
		int bytec = bit_cnt/8;
		int bcval = 1 << (bit_cnt % 8);

		/* if we're just reading the scan, but don't care about the output
		 * default to outputting 'low', this also makes valgrind traces more readable,
		 * as it removes the dependency on an uninitialised value
		 */
		tdi = 0;
		if ((type != SCAN_IN) && (buffer[bytec] & bcval))
			tdi = 1;

<<<<<<< HEAD
		bitbang_interface->write(0, tms, tdi);

		if (type != SCAN_OUT) {
			if (bitbang_interface->buf_size) {
				bitbang_interface->sample();
				buffered++;
			} else {
				int val = bitbang_interface->read();
				if (val)
					buffer[bytec] |= bcval;
				else
					buffer[bytec] &= ~bcval;
			}
		}

		bitbang_interface->write(1, tms, tdi);

=======
		if (bitbang_interface->write(0, tms, tdi) != ERROR_OK)
			return ERROR_FAIL;

		if (type != SCAN_OUT) {
			if (bitbang_interface->buf_size) {
				if (bitbang_interface->sample() != ERROR_OK)
					return ERROR_FAIL;
				buffered++;
			} else {
				switch (bitbang_interface->read()) {
					case BB_LOW:
						buffer[bytec] &= ~bcval;
						break;
					case BB_HIGH:
						buffer[bytec] |= bcval;
						break;
					default:
						return ERROR_FAIL;
				}
			}
		}

		if (bitbang_interface->write(1, tms, tdi) != ERROR_OK)
			return ERROR_FAIL;

>>>>>>> c2b2a7a3
		if (type != SCAN_OUT && bitbang_interface->buf_size &&
				(buffered == bitbang_interface->buf_size ||
				 bit_cnt == scan_size - 1)) {
			for (unsigned i = bit_cnt + 1 - buffered; i <= bit_cnt; i++) {
<<<<<<< HEAD
				if (bitbang_interface->read_sample())
					buffer[i/8] |= 1 << (i % 8);
				else
					buffer[i/8] &= ~(1 << (i % 8));
=======
				switch (bitbang_interface->read_sample()) {
					case BB_LOW:
						buffer[i/8] &= ~(1 << (i % 8));
						break;
					case BB_HIGH:
						buffer[i/8] |= 1 << (i % 8);
						break;
					default:
						return ERROR_FAIL;
				}
>>>>>>> c2b2a7a3
			}
			buffered = 0;
		}
	}

	if (tap_get_state() != tap_get_end_state()) {
		/* we *KNOW* the above loop transitioned out of
		 * the shift state, so we skip the first state
		 * and move directly to the end state.
		 */
		if (bitbang_state_move(1) != ERROR_OK)
			return ERROR_FAIL;
	}
	return ERROR_OK;
}

int bitbang_execute_queue(void)
{
	struct jtag_command *cmd = jtag_command_queue;	/* currently processed command */
	int scan_size;
	enum scan_type type;
	uint8_t *buffer;
	int retval;

	if (!bitbang_interface) {
		LOG_ERROR("BUG: Bitbang interface called, but not yet initialized");
		exit(-1);
	}

	/* return ERROR_OK, unless a jtag_read_buffer returns a failed check
	 * that wasn't handled by a caller-provided error handler
	 */
	retval = ERROR_OK;

	if (bitbang_interface->blink) {
		if (bitbang_interface->blink(1) != ERROR_OK)
			return ERROR_FAIL;
	}

	while (cmd) {
		switch (cmd->type) {
			case JTAG_RESET:
#ifdef _DEBUG_JTAG_IO_
				LOG_DEBUG("reset trst: %i srst %i",
				cmd->cmd.reset->trst,
				cmd->cmd.reset->srst);
#endif
				if ((cmd->cmd.reset->trst == 1) ||
						(cmd->cmd.reset->srst && (jtag_get_reset_config() & RESET_SRST_PULLS_TRST)))
					tap_set_state(TAP_RESET);
				if (bitbang_interface->reset(cmd->cmd.reset->trst,
							cmd->cmd.reset->srst) != ERROR_OK)
					return ERROR_FAIL;
				break;
			case JTAG_RUNTEST:
#ifdef _DEBUG_JTAG_IO_
				LOG_DEBUG("runtest %i cycles, end in %s",
						cmd->cmd.runtest->num_cycles,
						tap_state_name(cmd->cmd.runtest->end_state));
#endif
				bitbang_end_state(cmd->cmd.runtest->end_state);
				if (bitbang_runtest(cmd->cmd.runtest->num_cycles) != ERROR_OK)
					return ERROR_FAIL;
				break;

			case JTAG_STABLECLOCKS:
				/* this is only allowed while in a stable state.  A check for a stable
				 * state was done in jtag_add_clocks()
				 */
				if (bitbang_stableclocks(cmd->cmd.stableclocks->num_cycles) != ERROR_OK)
					return ERROR_FAIL;
				break;

			case JTAG_TLR_RESET:
#ifdef _DEBUG_JTAG_IO_
				LOG_DEBUG("statemove end in %s",
						tap_state_name(cmd->cmd.statemove->end_state));
#endif
				bitbang_end_state(cmd->cmd.statemove->end_state);
				if (bitbang_state_move(0) != ERROR_OK)
					return ERROR_FAIL;
				break;
			case JTAG_PATHMOVE:
#ifdef _DEBUG_JTAG_IO_
				LOG_DEBUG("pathmove: %i states, end in %s",
						cmd->cmd.pathmove->num_states,
						tap_state_name(cmd->cmd.pathmove->path[cmd->cmd.pathmove->num_states - 1]));
#endif
				if (bitbang_path_move(cmd->cmd.pathmove) != ERROR_OK)
					return ERROR_FAIL;
				break;
			case JTAG_SCAN:
				bitbang_end_state(cmd->cmd.scan->end_state);
				scan_size = jtag_build_buffer(cmd->cmd.scan, &buffer);
#ifdef _DEBUG_JTAG_IO_
				LOG_DEBUG("%s scan %d bits; end in %s",
						(cmd->cmd.scan->ir_scan) ? "IR" : "DR",
						scan_size,
					tap_state_name(cmd->cmd.scan->end_state));
#endif
				type = jtag_scan_type(cmd->cmd.scan);
				if (bitbang_scan(cmd->cmd.scan->ir_scan, type, buffer,
							scan_size) != ERROR_OK)
					return ERROR_FAIL;
				if (jtag_read_buffer(buffer, cmd->cmd.scan) != ERROR_OK)
					retval = ERROR_JTAG_QUEUE_FAILED;
				if (buffer)
					free(buffer);
				break;
			case JTAG_SLEEP:
#ifdef _DEBUG_JTAG_IO_
				LOG_DEBUG("sleep %" PRIi32, cmd->cmd.sleep->us);
#endif
				jtag_sleep(cmd->cmd.sleep->us);
				break;
			case JTAG_TMS:
				retval = bitbang_execute_tms(cmd);
				break;
			default:
				LOG_ERROR("BUG: unknown JTAG command type encountered");
				exit(-1);
		}
		cmd = cmd->next;
	}
	if (bitbang_interface->blink) {
		if (bitbang_interface->blink(0) != ERROR_OK)
			return ERROR_FAIL;
	}

	return retval;
}


bool swd_mode;
static int queued_retval;

static int bitbang_swd_init(void)
{
	LOG_DEBUG("bitbang_swd_init");
	swd_mode = true;
	return ERROR_OK;
}

static void bitbang_exchange(bool rnw, uint8_t buf[], unsigned int offset, unsigned int bit_cnt)
{
	LOG_DEBUG("bitbang_exchange");
	int tdi;

	for (unsigned int i = offset; i < bit_cnt + offset; i++) {
		int bytec = i/8;
		int bcval = 1 << (i % 8);
		tdi = !rnw && (buf[bytec] & bcval);

		bitbang_interface->write(0, 0, tdi);

		if (rnw && buf) {
			if (bitbang_interface->swdio_read())
				buf[bytec] |= bcval;
			else
				buf[bytec] &= ~bcval;
		}

		bitbang_interface->write(1, 0, tdi);
	}
}

int bitbang_swd_switch_seq(enum swd_special_seq seq)
{
	LOG_DEBUG("bitbang_swd_switch_seq");

	switch (seq) {
	case LINE_RESET:
		LOG_DEBUG("SWD line reset");
		bitbang_exchange(false, (uint8_t *)swd_seq_line_reset, 0, swd_seq_line_reset_len);
		break;
	case JTAG_TO_SWD:
		LOG_DEBUG("JTAG-to-SWD");
		bitbang_exchange(false, (uint8_t *)swd_seq_jtag_to_swd, 0, swd_seq_jtag_to_swd_len);
		break;
	case SWD_TO_JTAG:
		LOG_DEBUG("SWD-to-JTAG");
		bitbang_exchange(false, (uint8_t *)swd_seq_swd_to_jtag, 0, swd_seq_swd_to_jtag_len);
		break;
	default:
		LOG_ERROR("Sequence %d not supported", seq);
		return ERROR_FAIL;
	}

	return ERROR_OK;
}

void bitbang_switch_to_swd(void)
{
	LOG_DEBUG("bitbang_switch_to_swd");
	bitbang_exchange(false, (uint8_t *)swd_seq_jtag_to_swd, 0, swd_seq_jtag_to_swd_len);
}

static void swd_clear_sticky_errors(void)
{
	bitbang_swd_write_reg(swd_cmd(false,  false, DP_ABORT),
		STKCMPCLR | STKERRCLR | WDERRCLR | ORUNERRCLR, 0);
}

static void bitbang_swd_read_reg(uint8_t cmd, uint32_t *value, uint32_t ap_delay_clk)
{
	LOG_DEBUG("bitbang_swd_read_reg");
	assert(cmd & SWD_CMD_RnW);

	if (queued_retval != ERROR_OK) {
		LOG_DEBUG("Skip bitbang_swd_read_reg because queued_retval=%d", queued_retval);
		return;
	}

	for (;;) {
		uint8_t trn_ack_data_parity_trn[DIV_ROUND_UP(4 + 3 + 32 + 1 + 4, 8)];

		cmd |= SWD_CMD_START | (1 << 7);
		bitbang_exchange(false, &cmd, 0, 8);

		bitbang_interface->swdio_drive(false);
		bitbang_exchange(true, trn_ack_data_parity_trn, 0, 1 + 3 + 32 + 1 + 1);
		bitbang_interface->swdio_drive(true);

		int ack = buf_get_u32(trn_ack_data_parity_trn, 1, 3);
		uint32_t data = buf_get_u32(trn_ack_data_parity_trn, 1 + 3, 32);
		int parity = buf_get_u32(trn_ack_data_parity_trn, 1 + 3 + 32, 1);

		LOG_DEBUG("%s %s %s reg %X = %08"PRIx32,
			  ack == SWD_ACK_OK ? "OK" : ack == SWD_ACK_WAIT ? "WAIT" : ack == SWD_ACK_FAULT ? "FAULT" : "JUNK",
			  cmd & SWD_CMD_APnDP ? "AP" : "DP",
			  cmd & SWD_CMD_RnW ? "read" : "write",
			  (cmd & SWD_CMD_A32) >> 1,
			  data);

		switch (ack) {
		 case SWD_ACK_OK:
			if (parity != parity_u32(data)) {
				LOG_DEBUG("Wrong parity detected");
				queued_retval = ERROR_FAIL;
				return;
			}
			if (value)
				*value = data;
			if (cmd & SWD_CMD_APnDP)
				bitbang_exchange(true, NULL, 0, ap_delay_clk);
			return;
		 case SWD_ACK_WAIT:
			LOG_DEBUG("SWD_ACK_WAIT");
			swd_clear_sticky_errors();
			break;
		 case SWD_ACK_FAULT:
			LOG_DEBUG("SWD_ACK_FAULT");
			queued_retval = ack;
			return;
		 default:
			LOG_DEBUG("No valid acknowledge: ack=%d", ack);
			queued_retval = ack;
			return;
		}
	}
}

static void bitbang_swd_write_reg(uint8_t cmd, uint32_t value, uint32_t ap_delay_clk)
{
	LOG_DEBUG("bitbang_swd_write_reg");
	assert(!(cmd & SWD_CMD_RnW));

	if (queued_retval != ERROR_OK) {
		LOG_DEBUG("Skip bitbang_swd_write_reg because queued_retval=%d", queued_retval);
		return;
	}

	for (;;) {
		uint8_t trn_ack_data_parity_trn[DIV_ROUND_UP(4 + 3 + 32 + 1 + 4, 8)];
		buf_set_u32(trn_ack_data_parity_trn, 1 + 3 + 1, 32, value);
		buf_set_u32(trn_ack_data_parity_trn, 1 + 3 + 1 + 32, 1, parity_u32(value));

		cmd |= SWD_CMD_START | (1 << 7);
		bitbang_exchange(false, &cmd, 0, 8);

		bitbang_interface->swdio_drive(false);
		bitbang_exchange(true, trn_ack_data_parity_trn, 0, 1 + 3 + 1);
		bitbang_interface->swdio_drive(true);
		bitbang_exchange(false, trn_ack_data_parity_trn, 1 + 3 + 1, 32 + 1);

		int ack = buf_get_u32(trn_ack_data_parity_trn, 1, 3);
		LOG_DEBUG("%s %s %s reg %X = %08"PRIx32,
			  ack == SWD_ACK_OK ? "OK" : ack == SWD_ACK_WAIT ? "WAIT" : ack == SWD_ACK_FAULT ? "FAULT" : "JUNK",
			  cmd & SWD_CMD_APnDP ? "AP" : "DP",
			  cmd & SWD_CMD_RnW ? "read" : "write",
			  (cmd & SWD_CMD_A32) >> 1,
			  buf_get_u32(trn_ack_data_parity_trn, 1 + 3 + 1, 32));

		switch (ack) {
		 case SWD_ACK_OK:
			if (cmd & SWD_CMD_APnDP)
				bitbang_exchange(true, NULL, 0, ap_delay_clk);
			return;
		 case SWD_ACK_WAIT:
			LOG_DEBUG("SWD_ACK_WAIT");
			swd_clear_sticky_errors();
			break;
		 case SWD_ACK_FAULT:
			LOG_DEBUG("SWD_ACK_FAULT");
			queued_retval = ack;
			return;
		 default:
			LOG_DEBUG("No valid acknowledge: ack=%d", ack);
			queued_retval = ack;
			return;
		}
	}
}

static int bitbang_swd_run_queue(void)
{
	LOG_DEBUG("bitbang_swd_run_queue");
	/* A transaction must be followed by another transaction or at least 8 idle cycles to
	 * ensure that data is clocked through the AP. */
	bitbang_exchange(true, NULL, 0, 8);

	int retval = queued_retval;
	queued_retval = ERROR_OK;
	LOG_DEBUG("SWD queue return value: %02x", retval);
	return retval;
}

const struct swd_driver bitbang_swd = {
	.init = bitbang_swd_init,
	.switch_seq = bitbang_swd_switch_seq,
	.read_reg = bitbang_swd_read_reg,
	.write_reg = bitbang_swd_write_reg,
	.run = bitbang_swd_run_queue,
};<|MERGE_RESOLUTION|>--- conflicted
+++ resolved
@@ -203,11 +203,7 @@
 	return ERROR_OK;
 }
 
-<<<<<<< HEAD
-static void bitbang_scan(bool ir_scan, enum scan_type type, uint8_t *buffer,
-=======
 static int bitbang_scan(bool ir_scan, enum scan_type type, uint8_t *buffer,
->>>>>>> c2b2a7a3
 		unsigned scan_size)
 {
 	tap_state_t saved_end_state = tap_get_end_state();
@@ -241,25 +237,6 @@
 		if ((type != SCAN_IN) && (buffer[bytec] & bcval))
 			tdi = 1;
 
-<<<<<<< HEAD
-		bitbang_interface->write(0, tms, tdi);
-
-		if (type != SCAN_OUT) {
-			if (bitbang_interface->buf_size) {
-				bitbang_interface->sample();
-				buffered++;
-			} else {
-				int val = bitbang_interface->read();
-				if (val)
-					buffer[bytec] |= bcval;
-				else
-					buffer[bytec] &= ~bcval;
-			}
-		}
-
-		bitbang_interface->write(1, tms, tdi);
-
-=======
 		if (bitbang_interface->write(0, tms, tdi) != ERROR_OK)
 			return ERROR_FAIL;
 
@@ -285,17 +262,10 @@
 		if (bitbang_interface->write(1, tms, tdi) != ERROR_OK)
 			return ERROR_FAIL;
 
->>>>>>> c2b2a7a3
 		if (type != SCAN_OUT && bitbang_interface->buf_size &&
 				(buffered == bitbang_interface->buf_size ||
 				 bit_cnt == scan_size - 1)) {
 			for (unsigned i = bit_cnt + 1 - buffered; i <= bit_cnt; i++) {
-<<<<<<< HEAD
-				if (bitbang_interface->read_sample())
-					buffer[i/8] |= 1 << (i % 8);
-				else
-					buffer[i/8] &= ~(1 << (i % 8));
-=======
 				switch (bitbang_interface->read_sample()) {
 					case BB_LOW:
 						buffer[i/8] &= ~(1 << (i % 8));
@@ -306,7 +276,6 @@
 					default:
 						return ERROR_FAIL;
 				}
->>>>>>> c2b2a7a3
 			}
 			buffered = 0;
 		}
