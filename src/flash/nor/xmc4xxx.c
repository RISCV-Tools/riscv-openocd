--- conflicted
+++ resolved
@@ -778,11 +778,7 @@
 		memcpy(&tmp_buf[start_pad], buffer, remaining);
 
 		if (end_pad) {
-<<<<<<< HEAD
-			LOG_INFO("Padding end of page @%08" TARGET_PRIxADDR " by %d bytes",
-=======
 			LOG_INFO("Padding end of page @" TARGET_ADDR_FMT " by %d bytes",
->>>>>>> 11a2bfc2
 				 bank->base + offset, end_pad);
 			memset(&tmp_buf[256 - end_pad], 0xff, end_pad);
 		}
