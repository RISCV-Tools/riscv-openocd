/***************************************************************************
 *   Copyright (C) 2013 by Andrey Yurovsky                                 *
 *   Andrey Yurovsky <yurovsky@gmail.com>                                  *
 *                                                                         *
 *   This program is free software; you can redistribute it and/or modify  *
 *   it under the terms of the GNU General Public License as published by  *
 *   the Free Software Foundation; either version 2 of the License, or     *
 *   (at your option) any later version.                                   *
 *                                                                         *
 *   This program is distributed in the hope that it will be useful,       *
 *   but WITHOUT ANY WARRANTY; without even the implied warranty of        *
 *   MERCHANTABILITY or FITNESS FOR A PARTICULAR PURPOSE.  See the         *
 *   GNU General Public License for more details.                          *
 *                                                                         *
 *   You should have received a copy of the GNU General Public License     *
 *   along with this program.  If not, see <http://www.gnu.org/licenses/>. *
 ***************************************************************************/

#ifdef HAVE_CONFIG_H
#include "config.h"
#endif

#include "imp.h"

#include <target/cortex_m.h>

/* At this time, the SAM4L Flash is available in these capacities:
 * ATSAM4Lx4xx: 256KB (512 pages)
 * ATSAM4Lx2xx: 128KB (256 pages)
 * ATSAM4Lx8xx: 512KB (1024 pages)
 */

/* There are 16 lockable regions regardless of overall capacity. The number
 * of pages per sector is therefore dependant on capacity. */
#define SAM4L_NUM_SECTORS 16

/* Locations in memory map */
#define SAM4L_FLASH			((uint32_t)0x00000000) /* Flash region */
#define SAM4L_FLASH_USER	0x00800000 /* Flash user page region */
#define SAM4L_FLASHCALW		0x400A0000 /* Flash controller */
#define SAM4L_CHIPID		0x400E0740 /* Chip Identification */

/* Offsets from SAM4L_FLASHCALW */
#define SAM4L_FCR			0x00 /* Flash Control Register (RW) */
#define SAM4L_FCMD			0x04 /* Flash Command Register (RW) */
#define SAM4L_FSR			0x08 /* Flash Status Register (RO) */
#define SAM4L_FPR			0x0C /* Flash Parameter Register (RO) */
#define SAM4L_FVR			0x10 /* Flash Version Register (RO) */
#define SAM4L_FGPFRHI		0x14 /* Flash General Purpose Register High (RO) */
#define SAM4L_FGPFRLO		0x18 /* Flash General Purpose Register Low (RO) */

/* Offsets from SAM4L_CHIPID */
#define SAM4L_CIDR			0x00 /* Chip ID Register (RO) */
#define SAM4L_EXID			0x04 /* Chip ID Extension Register (RO) */

/* Flash commands (for SAM4L_FCMD), see Table 14-5 */
#define SAM4L_FCMD_NOP		0	 /* No Operation */
#define SAM4L_FCMD_WP		1	 /* Write Page */
#define SAM4L_FCMD_EP		2	 /* Erase Page */
#define SAM4L_FCMD_CPB		3	 /* Clear Page Buffer */
#define SAM4L_FCMD_LP		4	 /* Lock region containing given page */
#define SAM4L_FCMD_UP		5	 /* Unlock region containing given page */
#define SAM4L_FCMD_EA		6	 /* Erase All */
#define SAM4L_FCMD_WGPB		7	 /* Write general-purpose fuse bit */
#define SAM4L_FCMD_EGPB		8	 /* Erase general-purpose fuse bit */
#define SAM4L_FCMD_SSB		9	 /* Set security fuses */
#define SAM4L_FCMD_PGPFB	10	/* Program general-purpose fuse byte */
#define SAM4L_FCMD_EAGPF	11	/* Erase all general-purpose fuse bits */
#define SAM4L_FCMD_QPR		12	/* Quick page read */
#define SAM4L_FCMD_WUP		13	/* Write user page */
#define SAM4L_FCMD_EUP		14	/* Erase user page */
#define SAM4L_FCMD_QPRUP	15	/* Quick page read (user page) */
#define SAM4L_FCMD_HSEN		16	/* High speed mode enable */
#define SAM4L_FCMD_HSDIS	17	/* High speed mode disable */

#define SAM4L_FMCD_CMDKEY	0xA5UL	/* 'key' to issue commands, see 14.10.2 */


/* SMAP registers and bits */
#define SMAP_BASE 0x400A3000

#define SMAP_SCR (SMAP_BASE + 8)
#define SMAP_SCR_HCR (1 << 1)


struct sam4l_chip_info {
	uint32_t id;
	uint32_t exid;
	const char *name;
};

/* These are taken from Table 9-1 in 42023E-SAM-07/2013 */
static const struct sam4l_chip_info sam4l_known_chips[] = {
	{ 0xAB0B0AE0, 0x1400000F, "ATSAM4LC8C" },
	{ 0xAB0A09E0, 0x0400000F, "ATSAM4LC4C" },
	{ 0xAB0A07E0, 0x0400000F, "ATSAM4LC2C" },
	{ 0xAB0B0AE0, 0x1300000F, "ATSAM4LC8B" },
	{ 0xAB0A09E0, 0x0300000F, "ATSAM4LC4B" },
	{ 0xAB0A07E0, 0x0300000F, "ATSAM4LC2B" },
	{ 0xAB0B0AE0, 0x1200000F, "ATSAM4LC8A" },
	{ 0xAB0A09E0, 0x0200000F, "ATSAM4LC4A" },
	{ 0xAB0A07E0, 0x0200000F, "ATSAM4LC2A" },
	{ 0xAB0B0AE0, 0x14000002, "ATSAM4LS8C" },
	{ 0xAB0A09E0, 0x04000002, "ATSAM4LS4C" },
	{ 0xAB0A07E0, 0x04000002, "ATSAM4LS2C" },
	{ 0xAB0B0AE0, 0x13000002, "ATSAM4LS8B" },
	{ 0xAB0A09E0, 0x03000002, "ATSAM4LS4B" },
	{ 0xAB0A07E0, 0x03000002, "ATSAM4LS2B" },
	{ 0xAB0B0AE0, 0x12000002, "ATSAM4LS8A" },
	{ 0xAB0A09E0, 0x02000002, "ATSAM4LS4A" },
	{ 0xAB0A07E0, 0x02000002, "ATSAM4LS2A" },
};

/* Meaning of SRAMSIZ field in CHIPID, see 9.3.1 in 42023E-SAM-07/2013 */
static const uint16_t sam4l_ram_sizes[16] = { 48, 1, 2, 6, 24, 4, 80, 160, 8, 16, 32, 64, 128, 256, 96, 512 };

/* Meaning of PSZ field in FPR, see 14.10.4 in 42023E-SAM-07/2013 */
static const uint16_t sam4l_page_sizes[8] = { 32, 64, 128, 256, 512, 1024, 2048, 4096 };

struct sam4l_info {
	const struct sam4l_chip_info *details;

	uint32_t flash_kb;
	uint32_t ram_kb;
	uint32_t page_size;
	int num_pages;
	int sector_size;
	int pages_per_sector;

	bool probed;
	struct target *target;
};


static int sam4l_flash_wait_until_ready(struct target *target)
{
	volatile unsigned int t = 0;
	uint32_t st;
	int res;

	/* Poll the status register until the FRDY bit is set */
	do {
		res = target_read_u32(target, SAM4L_FLASHCALW + SAM4L_FSR, &st);
	} while (res == ERROR_OK && !(st & (1<<0)) && ++t < 10);

	return res;
}

static int sam4l_flash_check_error(struct target *target, uint32_t *err)
{
	uint32_t st;
	int res;

	res = target_read_u32(target, SAM4L_FLASHCALW + SAM4L_FSR, &st);

	if (res == ERROR_OK)
		*err = st & ((1<<3) | (1<<2)); /* grab PROGE and LOCKE bits */

	return res;
}

static int sam4l_flash_command(struct target *target, uint8_t cmd, int page)
{
	int res;
	uint32_t fcmd;
	uint32_t err;

	res = sam4l_flash_wait_until_ready(target);
	if (res != ERROR_OK)
		return res;

	if (page >= 0) {
		/* Set the page number. For some commands, the page number is just an
		 * argument (ex: fuse bit number). */
		fcmd = (SAM4L_FMCD_CMDKEY << 24) | ((page & 0xFFFF) << 8) | (cmd & 0x3F);
	} else {
		/* Reuse the page number that was read from the flash command register. */
		res = target_read_u32(target, SAM4L_FLASHCALW + SAM4L_FCMD, &fcmd);
		if (res != ERROR_OK)
			return res;

		fcmd &= ~0x3F; /* clear out the command code */
		fcmd |= (SAM4L_FMCD_CMDKEY << 24) | (cmd & 0x3F);
	}

	/* Send the command */
	res = target_write_u32(target, SAM4L_FLASHCALW + SAM4L_FCMD, fcmd);
	if (res != ERROR_OK)
		return res;

	res = sam4l_flash_check_error(target, &err);
	if (res != ERROR_OK)
		return res;

	if (err != 0)
		LOG_ERROR("%s got error status 0x%08" PRIx32, __func__, err);

	res = sam4l_flash_wait_until_ready(target);

	return res;
}

FLASH_BANK_COMMAND_HANDLER(sam4l_flash_bank_command)
{
	if (bank->base != SAM4L_FLASH) {
<<<<<<< HEAD
		LOG_ERROR("Address 0x%08" TARGET_PRIxADDR
=======
		LOG_ERROR("Address " TARGET_ADDR_FMT
>>>>>>> 11a2bfc2
				" invalid bank address (try 0x%08" PRIx32
				"[at91sam4l series] )",
				bank->base, SAM4L_FLASH);
		return ERROR_FAIL;
	}

	struct sam4l_info *chip;
	chip = calloc(1, sizeof(*chip));
	if (!chip) {
		LOG_ERROR("No memory for flash bank chip info");
		return ERROR_FAIL;
	}

	chip->target = bank->target;
	chip->probed = false;

	bank->driver_priv = chip;

	return ERROR_OK;
}

static const struct sam4l_chip_info *sam4l_find_chip_name(uint32_t id, uint32_t exid)
{
	unsigned int i;

	id &= ~0xF;

	for (i = 0; i < ARRAY_SIZE(sam4l_known_chips); i++) {
		if (sam4l_known_chips[i].id == id && sam4l_known_chips[i].exid == exid)
			return &sam4l_known_chips[i];
	}

	return NULL;
}

static int sam4l_check_page_erased(struct flash_bank *bank, uint32_t pn,
		bool *is_erased_p)
{
	int res;
	uint32_t st;

	/* Issue a quick page read to verify that we've erased this page */
	res = sam4l_flash_command(bank->target, SAM4L_FCMD_QPR, pn);
	if (res != ERROR_OK) {
		LOG_ERROR("Quick page read %" PRIu32 " failed", pn);
		return res;
	}

	/* Retrieve the flash status */
	res = target_read_u32(bank->target, SAM4L_FLASHCALW + SAM4L_FSR, &st);
	if (res != ERROR_OK) {
		LOG_ERROR("Couldn't read erase status");
		return res;
	}

	/* Is the page in question really erased? */
	*is_erased_p = !!(st & (1<<5));

	return ERROR_OK;
}

static int sam4l_probe(struct flash_bank *bank)
{
	uint32_t id, exid, param;
	int res;
	struct sam4l_info *chip = (struct sam4l_info *)bank->driver_priv;

	if (chip->probed)
		return ERROR_OK;

	res = target_read_u32(bank->target, SAM4L_CHIPID + SAM4L_CIDR, &id);
	if (res != ERROR_OK) {
		LOG_ERROR("Couldn't read chip ID");
		return res;
	}

	res = target_read_u32(bank->target, SAM4L_CHIPID + SAM4L_EXID, &exid);
	if (res != ERROR_OK) {
		LOG_ERROR("Couldn't read extended chip ID");
		return res;
	}

	chip->details = sam4l_find_chip_name(id, exid);

	/* The RAM capacity is in a lookup table. */
	chip->ram_kb = sam4l_ram_sizes[0xF & (id >> 16)];

	switch (0xF & (id >> 8)) {
		case 0x07:
			chip->flash_kb = 128;
			break;
		case 0x09:
			chip->flash_kb = 256;
			break;
		case 0x0A:
			chip->flash_kb = 512;
			break;
		default:
			LOG_ERROR("Unknown flash size (chip ID is %08" PRIx32 "), assuming 128K", id);
			chip->flash_kb = 128;
			break;
	}

	/* Retrieve the Flash parameters */
	res = target_read_u32(bank->target, SAM4L_FLASHCALW + SAM4L_FPR, &param);
	if (res != ERROR_OK) {
		LOG_ERROR("Couldn't read Flash parameters");
		return res;
	}

	/* Fetch the page size from the parameter register.	Technically the flash
	 * capacity is there too though the manual mentions that not all parts will
	 * have it set so we use the Chip ID capacity information instead. */
	chip->page_size = sam4l_page_sizes[0x7 & (param >> 8)];
	assert(chip->page_size);
	chip->num_pages = chip->flash_kb * 1024 / chip->page_size;

	chip->sector_size = (chip->flash_kb * 1024) / SAM4L_NUM_SECTORS;
	chip->pages_per_sector = chip->sector_size / chip->page_size;

	/* Make sure the bank size is correct */
	bank->size = chip->flash_kb * 1024;

	/* Allocate the sector table. */
	bank->num_sectors = SAM4L_NUM_SECTORS;
	bank->sectors = calloc(bank->num_sectors, (sizeof((bank->sectors)[0])));
	if (!bank->sectors)
		return ERROR_FAIL;

	/* Fill out the sector information: all SAM4L sectors are the same size and
	 * there is always a fixed number of them. */
	for (int i = 0; i < bank->num_sectors; i++) {
		bank->sectors[i].size = chip->sector_size;
		bank->sectors[i].offset = i * chip->sector_size;
		/* mark as unknown */
		bank->sectors[i].is_erased = -1;
		bank->sectors[i].is_protected = -1;
	}

	/* Done */
	chip->probed = true;

	LOG_INFO("SAM4L MCU: %s (Rev %c) (%" PRIu32 "KB Flash with %d %" PRId32 "B pages, %" PRIu32 "KB RAM)",
			chip->details ? chip->details->name : "unknown", (char)('A' + (id & 0xF)),
			chip->flash_kb, chip->num_pages, chip->page_size, chip->ram_kb);

	return ERROR_OK;
}

static int sam4l_protect_check(struct flash_bank *bank)
{
	int res;
	uint32_t st;
	struct sam4l_info *chip = (struct sam4l_info *)bank->driver_priv;

	if (bank->target->state != TARGET_HALTED) {
		LOG_ERROR("Target not halted");

		return ERROR_TARGET_NOT_HALTED;
	}

	if (!chip->probed) {
		if (sam4l_probe(bank) != ERROR_OK)
			return ERROR_FLASH_BANK_NOT_PROBED;
	}

	res = target_read_u32(bank->target, SAM4L_FLASHCALW + SAM4L_FSR, &st);
	if (res != ERROR_OK)
		return res;

	st >>= 16; /* There are 16 lock region bits in the upper half word */
	for (int i = 0; i < bank->num_sectors; i++)
			bank->sectors[i].is_protected = !!(st & (1<<i));

	return ERROR_OK;
}

static int sam4l_protect(struct flash_bank *bank, int set, int first, int last)
{
	struct sam4l_info *chip = (struct sam4l_info *)bank->driver_priv;

	if (bank->target->state != TARGET_HALTED) {
		LOG_ERROR("Target not halted");

		return ERROR_TARGET_NOT_HALTED;
	}

	if (!chip->probed) {
		if (sam4l_probe(bank) != ERROR_OK)
			return ERROR_FLASH_BANK_NOT_PROBED;
	}

	/* Make sure the pages make sense. */
	if (first >= bank->num_sectors || last >= bank->num_sectors) {
		LOG_ERROR("Protect range %d - %d not valid (%d sectors total)", first, last,
				bank->num_sectors);
		return ERROR_FAIL;
	}

	/* Try to lock or unlock each sector in the range.	This is done by locking
	 * a region containing one page in that sector, we arbitrarily choose the 0th
	 * page in the sector. */
	for (int i = first; i <= last; i++) {
		int res;

		res = sam4l_flash_command(bank->target,
				set ? SAM4L_FCMD_LP : SAM4L_FCMD_UP, i * chip->pages_per_sector);
		if (res != ERROR_OK) {
			LOG_ERROR("Can't %slock region containing page %d", set ? "" : "un", i);
			return res;
		}
	}

	return ERROR_OK;
}

static int sam4l_erase(struct flash_bank *bank, int first, int last)
{
	int ret;
	struct sam4l_info *chip = (struct sam4l_info *)bank->driver_priv;

	if (bank->target->state != TARGET_HALTED) {
		LOG_ERROR("Target not halted");

		return ERROR_TARGET_NOT_HALTED;
	}

	if (!chip->probed) {
		if (sam4l_probe(bank) != ERROR_OK)
			return ERROR_FLASH_BANK_NOT_PROBED;
	}

	/* Make sure the pages make sense. */
	if (first >= bank->num_sectors || last >= bank->num_sectors) {
		LOG_ERROR("Erase range %d - %d not valid (%d sectors total)", first, last,
				bank->num_sectors);
		return ERROR_FAIL;
	}

	/* Erase */
	if ((first == 0) && ((last + 1) == bank->num_sectors)) {
		LOG_DEBUG("Erasing the whole chip");

		ret = sam4l_flash_command(bank->target, SAM4L_FCMD_EA, -1);
		if (ret != ERROR_OK) {
			LOG_ERROR("Erase All failed");
			return ret;
		}
	} else {
		LOG_DEBUG("Erasing sectors %d through %d...\n", first, last);

		/* For each sector... */
		for (int i = first; i <= last; i++) {
			/* For each page in that sector... */
			for (int j = 0; j < chip->pages_per_sector; j++) {
				int pn = i * chip->pages_per_sector + j;
				bool is_erased = false;

				/* Issue the page erase */
				ret = sam4l_flash_command(bank->target, SAM4L_FCMD_EP, pn);
				if (ret != ERROR_OK) {
					LOG_ERROR("Erasing page %d failed", pn);
					return ret;
				}

				ret = sam4l_check_page_erased(bank, pn, &is_erased);
				if (ret != ERROR_OK)
					return ret;

				if (!is_erased) {
					LOG_DEBUG("Page %d was not erased.", pn);
					return ERROR_FAIL;
				}
			}

			/* This sector is definitely erased. */
			bank->sectors[i].is_erased = 1;
		}
	}

	return ERROR_OK;
}

/* Write an entire page from host buffer 'buf' to page-aligned 'address' in the
 * Flash. */
static int sam4l_write_page(struct sam4l_info *chip, struct target *target,
		uint32_t address, const uint8_t *buf)
{
	int res;

	LOG_DEBUG("sam4l_write_page address=%08" PRIx32, address);

	/* Clear the page buffer before we write to it */
	res = sam4l_flash_command(target, SAM4L_FCMD_CPB, -1);
	if (res != ERROR_OK) {
		LOG_ERROR("%s: can't clear page buffer", __func__);
		return res;
	}

	/* Write the modified page back to the target's page buffer */
	res = target_write_memory(target, address, 4, chip->page_size / 4, buf);

	if (res != ERROR_OK) {
		LOG_ERROR("%s: %d", __func__, __LINE__);
		return res;
	}

	/* Commit the page contents to Flash: erase the current page and then
	 * write it out. */
	res = sam4l_flash_command(target, SAM4L_FCMD_EP, -1);
	if (res != ERROR_OK)
		return res;
	res = sam4l_flash_command(target, SAM4L_FCMD_WP, -1);

	return res;
}

/* Write partial contents into page-aligned 'address' on the Flash from host
 * buffer 'buf' by writing 'nb' of 'buf' at 'offset' into the Flash page. */
static int sam4l_write_page_partial(struct sam4l_info *chip,
		struct flash_bank *bank, uint32_t address, const uint8_t *buf,
		uint32_t page_offset, uint32_t nb)
{
	int res;
	uint8_t *pg = malloc(chip->page_size);
	if (!pg)
		return ERROR_FAIL;

	LOG_DEBUG("sam4l_write_page_partial address=%08" PRIx32 " nb=%08" PRIx32, address, nb);

	assert(page_offset + nb < chip->page_size);
	assert((address % chip->page_size) == 0);

	/* Retrieve the full page contents from Flash */
	res = target_read_memory(bank->target, address, 4,
			chip->page_size / 4, pg);
	if (res != ERROR_OK) {
		free(pg);
		return res;
	}

	/* Insert our partial page over the data from Flash */
	memcpy(pg + (page_offset % chip->page_size), buf, nb);

	/* Write the page back out */
	res = sam4l_write_page(chip, bank->target, address, pg);
	free(pg);

	return res;
}

static int sam4l_write(struct flash_bank *bank, const uint8_t *buffer,
		uint32_t offset, uint32_t count)
{
	int res;
	uint32_t nb = 0;
	struct sam4l_info *chip = (struct sam4l_info *)bank->driver_priv;

	LOG_DEBUG("sam4l_write offset=%08" PRIx32 " count=%08" PRIx32, offset, count);

	if (bank->target->state != TARGET_HALTED) {
		LOG_ERROR("Target not halted");

		return ERROR_TARGET_NOT_HALTED;
	}

	if (!chip->probed) {
		if (sam4l_probe(bank) != ERROR_OK)
			return ERROR_FLASH_BANK_NOT_PROBED;
	}

	if (offset % chip->page_size) {
		/* We're starting at an unaligned offset so we'll write a partial page
		 * comprising that offset and up to the end of that page. */
		nb = chip->page_size - (offset % chip->page_size);
		if (nb > count)
			nb = count;
	} else if (count < chip->page_size) {
		/* We're writing an aligned but partial page. */
		nb = count;
	}

	if (nb > 0) {
		res = sam4l_write_page_partial(chip, bank,
				(offset / chip->page_size) * chip->page_size + bank->base,
				buffer,
				offset % chip->page_size, nb);
		if (res != ERROR_OK)
			return res;

		/* We're done with the page contents */
		count -= nb;
		offset += nb;
	}

	/* There's at least one aligned page to write out. */
	if (count >= chip->page_size) {
		int np = count / chip->page_size + ((count % chip->page_size) ? 1 : 0);

		for (int i = 0; i < np; i++) {
			if (count >= chip->page_size) {
				res = sam4l_write_page(chip, bank->target,
						bank->base + offset,
						buffer + (i * chip->page_size));
				/* Advance one page */
				offset += chip->page_size;
				count -= chip->page_size;
			} else {
				res = sam4l_write_page_partial(chip, bank,
						bank->base + offset,
						buffer + (i * chip->page_size), 0, count);
				/* We're done after this. */
				offset += count;
				count = 0;
			}

			if (res != ERROR_OK)
				return res;
		}
	}

	return ERROR_OK;
}


COMMAND_HANDLER(sam4l_handle_reset_deassert)
{
	struct target *target = get_current_target(CMD_CTX);
	int retval = ERROR_OK;
	enum reset_types jtag_reset_config = jtag_get_reset_config();

	/* If the target has been unresponsive before, try to re-establish
	 * communication now - CPU is held in reset by DSU, DAP is working */
	if (!target_was_examined(target))
		target_examine_one(target);
	target_poll(target);

	/* In case of sysresetreq, debug retains state set in cortex_m_assert_reset()
	 * so we just release reset held by SMAP
	 *
	 * n_RESET (srst) clears the DP, so reenable debug and set vector catch here
	 *
	 * After vectreset SMAP release is not needed however makes no harm
	 */
	if (target->reset_halt && (jtag_reset_config & RESET_HAS_SRST)) {
		retval = target_write_u32(target, DCB_DHCSR, DBGKEY | C_HALT | C_DEBUGEN);
		if (retval == ERROR_OK)
			retval = target_write_u32(target, DCB_DEMCR,
				TRCENA | VC_HARDERR | VC_BUSERR | VC_CORERESET);
		/* do not return on error here, releasing SMAP reset is more important */
	}

	int retval2 = target_write_u32(target, SMAP_SCR, SMAP_SCR_HCR);
	if (retval2 != ERROR_OK)
		return retval2;

	return retval;
}

static const struct command_registration at91sam4l_exec_command_handlers[] = {
	{
		.name = "smap_reset_deassert",
		.handler = sam4l_handle_reset_deassert,
		.mode = COMMAND_EXEC,
		.help = "deasert internal reset held by SMAP"
	},
	COMMAND_REGISTRATION_DONE
};

static const struct command_registration at91sam4l_command_handlers[] = {
	{
		.name = "at91sam4l",
		.mode = COMMAND_ANY,
		.help = "at91sam4l flash command group",
		.usage = "",
		.chain = at91sam4l_exec_command_handlers,
	},
	COMMAND_REGISTRATION_DONE
};

const struct flash_driver at91sam4l_flash = {
	.name = "at91sam4l",
	.commands = at91sam4l_command_handlers,
	.flash_bank_command = sam4l_flash_bank_command,
	.erase = sam4l_erase,
	.protect = sam4l_protect,
	.write = sam4l_write,
	.read = default_flash_read,
	.probe = sam4l_probe,
	.auto_probe = sam4l_probe,
	.erase_check = default_flash_blank_check,
	.protect_check = sam4l_protect_check,
	.free_driver_priv = default_flash_free_driver_priv,
};<|MERGE_RESOLUTION|>--- conflicted
+++ resolved
@@ -203,11 +203,7 @@
 FLASH_BANK_COMMAND_HANDLER(sam4l_flash_bank_command)
 {
 	if (bank->base != SAM4L_FLASH) {
-<<<<<<< HEAD
-		LOG_ERROR("Address 0x%08" TARGET_PRIxADDR
-=======
 		LOG_ERROR("Address " TARGET_ADDR_FMT
->>>>>>> 11a2bfc2
 				" invalid bank address (try 0x%08" PRIx32
 				"[at91sam4l series] )",
 				bank->base, SAM4L_FLASH);
